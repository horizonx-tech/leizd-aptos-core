// TODO: This file and related logic should be moved under `leizd-aptos-stablecoin`
module leizd::trove {
    use std::signer;
    use aptos_std::event;
    use aptos_framework::coin;
    use leizd::usdz;
<<<<<<< HEAD
    use leizd::math64;
    use aptos_std::event;
=======
>>>>>>> 99e4db89
    use leizd::permission;
    //use leizd::price_oracle;

    struct Trove<phantom C> has key {
        coin: coin::Coin<C>
    }

    struct SupportedCoin<phantom C> has key {}

    struct OpenTroveEvent has store, drop {
        caller: address,
        amount: u64,
    }

    struct CloseTroveEvent has store, drop {
        caller: address,
    }

    struct RepayEvent has store, drop {
        caller: address,
        amount: u64,
    }

    struct TroveEventHandle<phantom C> has key, store {
        open_trove_event: event::EventHandle<OpenTroveEvent>,
        close_trove_event: event::EventHandle<CloseTroveEvent>,
        repay_event: event::EventHandle<RepayEvent>,
    }    
    
    public entry fun initialize(owner: &signer) {
        permission::assert_owner(signer::address_of(owner));
        usdz::initialize(owner);
    }

    public entry fun add_supported_coin<C>(owner: &signer) {
        permission::assert_owner(signer::address_of(owner));
        move_to(owner, SupportedCoin<C> {});
    }

    public entry fun open_trove<C>(account: &signer, amount: u64) acquires Trove {
        open_trove_internal<C>(account, amount, borrowable_usdz<C>(amount));
    }

    fun  validate_open_trove<C>() {
        validate_internal<C>()
    }

    fun validate_close_trove<C>() {
        validate_internal<C>()
    }

    fun validate_repay<C>() {
        validate_internal<C>()
    }

    fun validate_internal<C>() {
        assert!(is_coin_supported<C>(), 0)
    }

    fun is_coin_supported<C>(): bool {
        exists<SupportedCoin<C>>(@leizd)
    }

    public entry fun close_trove<C>(account: &signer) acquires Trove {
        close_trove_internal<C>(account);
    }

    public entry fun repay<C>(account: &signer, collateral_amount: u64) acquires Trove {
        repay_internal<C>(account, collateral_amount);
    }


    public entry fun borrowable_usdz<C>(amount:u64):u64 {
        //let price = price_oracle::price<C>();
        let price = 1;
        let decimals = (coin::decimals<C>() as u64);
        let decimals_usdz = (coin::decimals<usdz::USDZ>() as u64);
        (price * amount) * (math64::pow(10, decimals_usdz) / (math64::pow(10, decimals)))
    }


    fun open_trove_internal<C>(account: &signer, collateral_amount: u64, amount: u64) acquires Trove {
        validate_open_trove<C>();
        let initialized = exists<Trove<C>>(signer::address_of(account));
        if (!initialized) {
            move_to(account, Trove<C> {
                    coin: coin::zero<C>(),
            });
        };
        let trove = borrow_global_mut<Trove<C>>(signer::address_of(account));
        coin::merge(&mut trove.coin, coin::withdraw<C>(account, collateral_amount));        
        usdz::mint(account, amount);
    }

    fun close_trove_internal<C>(account: &signer) acquires Trove {
        validate_close_trove<C>();
        let trove = borrow_global_mut<Trove<C>>(signer::address_of(account));
        let balance = coin::value(&trove.coin);
        repay_internal<C>(account, balance);
    }

    fun repay_internal<C>(account: &signer, collateral_amount: u64) acquires Trove {
        validate_repay<C>();
        let trove = borrow_global_mut<Trove<C>>(signer::address_of(account));
        usdz::burn(account, borrowable_usdz<C>(collateral_amount));
        coin::deposit<C>(signer::address_of(account), coin::extract(&mut trove.coin, collateral_amount));
    }


    #[test_only]
    fun open_trove_for_test<C>(account: &signer, amount: u64) acquires Trove {
        open_trove_internal<C>(account, amount, amount);
    }

    #[test_only]
    use aptos_framework::managed_coin;
    #[test_only]
    use aptos_framework::account;
    #[test_only]
    use leizd::test_coin::{Self,USDC,USDT,WETH};
    #[test_only]
    use aptos_std::comparator;

    #[test_only]
    fun set_up(owner: &signer, account1: &signer) {
        let owner_addr = signer::address_of(owner);
        let account1_addr = signer::address_of(account1);
        let usdc_amt = 10000;
        account::create_account_for_test(owner_addr);
        account::create_account_for_test(account1_addr);
        test_coin::init_usdc(owner);
        test_coin::init_usdt(owner);
        test_coin::init_weth(owner);
        managed_coin::register<USDC>(account1);
        managed_coin::register<USDT>(account1);
        managed_coin::register<WETH>(account1);
        managed_coin::register<usdz::USDZ>(account1);
        managed_coin::mint<USDC>(owner, account1_addr, usdc_amt);
        managed_coin::mint<USDT>(owner, account1_addr, usdc_amt);
        managed_coin::mint<WETH>(owner, account1_addr, usdc_amt);
        initialize(owner);
        add_supported_coin<USDC>(owner);
        add_supported_coin<USDT>(owner);
    }

    #[test(owner=@leizd,account1=@0x111,aptos_framework=@aptos_framework)]
    fun test_open_trove(owner: signer, account1: signer) acquires Trove {
        set_up(&owner, &account1);
        let account1_addr = signer::address_of(&account1);
        let usdc_amt = 10000;
        let want = usdc_amt * math64::pow(10, 12);
        open_trove<USDC>(&account1, 10000);
        assert!(comparator::is_equal(&comparator::compare(
            &usdz::balance_of(account1_addr),
            &want
        )), 0);
        assert!(coin::balance<USDC>(account1_addr) == 0, 0);
        // add more USDC
        managed_coin::mint<USDC>(&owner, account1_addr, 10000);
        open_trove<USDC>(&account1, 10000);
        assert!(comparator::is_equal(&comparator::compare(
            &usdz::balance_of(account1_addr),
            &(want * 2)
        )), 0);
        // add USDT
        open_trove<USDT>(&account1, 10000);
        assert!(comparator::is_equal(&comparator::compare(
            &usdz::balance_of(account1_addr),
            &(want * 3)
        )), 0);
    }


    #[test(owner=@leizd,account1=@0x111,aptos_framework=@aptos_framework)]
    fun test_close_trove(owner: signer, account1: signer) acquires Trove {
        set_up(&owner, &account1);
        open_trove<USDC>(&account1, 10000);
        close_trove<USDC>(&account1);
        let account1_addr = signer::address_of(&account1);
        assert!(coin::balance<USDC>(account1_addr) == 10000, 0);
        let trove = borrow_global<Trove<USDC>>(account1_addr);
        assert!(coin::value(&trove.coin) == 0, 0);
    }

    #[test(owner=@leizd,account1=@0x111,aptos_framework=@aptos_framework)]
    fun test_repay(owner: signer, account1: signer) acquires Trove {
        set_up(&owner, &account1);
        open_trove<USDC>(&account1, 10000);
        repay<USDC>(&account1, 5000);
        let account1_addr = signer::address_of(&account1);
        assert!(coin::balance<USDC>(account1_addr) == 5000, 0);
        let trove = borrow_global<Trove<USDC>>(account1_addr);
        assert!(coin::value(&trove.coin) == 5000, 0);
        // repay more
        repay<USDC>(&account1, 5000);
        assert!(coin::balance<USDC>(account1_addr) == 10000, 0);
        let trove2 = borrow_global<Trove<USDC>>(account1_addr);
        assert!(coin::value(&trove2.coin) == 0, 0);
    }

    #[test(owner=@leizd,aptos_framework=@aptos_framework)]
    fun test_usdz_amount(owner: signer)  {
        let owner_addr = signer::address_of(&owner);
        account::create_account_for_test(owner_addr);
        let usdc_amt = 12345678;
        let usdc_want = usdc_amt * math64::pow(10, 12);
        test_coin::init_usdc(&owner);
        initialize(&owner);
        assert!(comparator::is_equal(&comparator::compare(
            &borrowable_usdz<USDC>(usdc_amt),
            &usdc_want
        )), 0);
    }

}<|MERGE_RESOLUTION|>--- conflicted
+++ resolved
@@ -4,11 +4,8 @@
     use aptos_std::event;
     use aptos_framework::coin;
     use leizd::usdz;
-<<<<<<< HEAD
     use leizd::math64;
-    use aptos_std::event;
-=======
->>>>>>> 99e4db89
+    //use aptos_std::event;
     use leizd::permission;
     //use leizd::price_oracle;
 
