module leizd::collateral {
    use std::string;
    use aptos_framework::coin;
    use leizd::pool_type::{Asset,Shadow};
    use leizd::coin_base;

    friend leizd::pool;

    const E_NOT_INITIALIZED: u64 = 1;

    struct Collateral<phantom C, phantom P> {
        coin: coin::Coin<C>
    }

    public(friend) fun initialize<C>(owner: &signer) {
<<<<<<< HEAD
        initialize_internal<C>(owner);
    }

    fun initialize_internal<C>(owner: &signer) {
=======
        assert!(coin::is_coin_initialized<C>(), E_NOT_INITIALIZED);
>>>>>>> 942ab2fa
        let coin_name = coin::name<C>();
        let coin_symbol = coin::symbol<C>();
        let coin_decimals = coin::decimals<C>();

        let name = string::utf8(b"Leizd Collateral ");
        let symbol = string::utf8(b"c");
        string::append(&mut name, coin_name);
        string::append(&mut symbol, coin_symbol);
        coin_base::initialize<Collateral<C,Asset>>(owner, name, symbol, coin_decimals);

        let name = string::utf8(b"Leizd Shadow Collateral ");
        let symbol = string::utf8(b"sc");
        string::append(&mut name, coin_name);
        string::append(&mut symbol, coin_symbol);
        coin_base::initialize<Collateral<C,Shadow>>(owner, name, symbol, 18);
    }

    public fun register<C>(account: &signer) {
        coin_base::register<Collateral<C,Asset>>(account);
        coin_base::register<Collateral<C,Shadow>>(account);
    }

    public(friend) fun mint<C,P>(minter_addr: address, amount: u64) {
        coin_base::mint<Collateral<C,P>>(minter_addr, amount);
    }

    public(friend) fun burn<C,P>(account: &signer, amount: u64) {
        coin_base::burn<Collateral<C,P>>(account, amount);
    }

    public entry fun balance_of<C,P>(addr: address): u64 {
        coin_base::balance_of<Collateral<C,P>>(addr)
    }

    public entry fun supply<C,P>(): u128 {
        coin_base::supply<Collateral<C,P>>()
    }

    #[test_only]
    use aptos_framework::account;
    #[test_only]
    use leizd::common::{Self,WETH};
    #[test_only]
    use std::signer;
    #[test_only]
    use aptos_std::comparator;

    #[test(owner=@leizd,account1=@0x111)]
    public entry fun test_initialize_collateral_coins(owner: signer) {
        let owner_addr = signer::address_of(&owner);
        account::create_account(owner_addr);
        common::init_weth(&owner);
        initialize_internal<WETH>(&owner);
        
        assert!(comparator::is_equal(&comparator::compare(
            string::bytes(&coin::name<Collateral<WETH,Asset>>()),
            &b"Leizd Collateral WETH"
        )), 0);
        assert!(comparator::is_equal(&comparator::compare(
            string::bytes(&coin::symbol<Collateral<WETH,Asset>>()),
            &b"cWETH"
        )), 0);
        assert!(comparator::is_equal(&comparator::compare(
            &coin::decimals<Collateral<WETH,Asset>>(),
            &coin::decimals<WETH>()
        )), 0);
        assert!(comparator::is_equal(&comparator::compare(
            string::bytes(&coin::name<Collateral<WETH,Shadow>>()),
            &b"Leizd Shadow Collateral WETH"
        )), 0);
        assert!(comparator::is_equal(&comparator::compare(
            string::bytes(&coin::symbol<Collateral<WETH,Shadow>>()),
            &b"scWETH"
        )), 0);
        assert!(comparator::is_equal(&comparator::compare(
            &coin::decimals<Collateral<WETH,Shadow>>(),
            &18
        )), 0);
    }
}<|MERGE_RESOLUTION|>--- conflicted
+++ resolved
@@ -13,14 +13,12 @@
     }
 
     public(friend) fun initialize<C>(owner: &signer) {
-<<<<<<< HEAD
         initialize_internal<C>(owner);
     }
 
     fun initialize_internal<C>(owner: &signer) {
-=======
         assert!(coin::is_coin_initialized<C>(), E_NOT_INITIALIZED);
->>>>>>> 942ab2fa
+
         let coin_name = coin::name<C>();
         let coin_symbol = coin::symbol<C>();
         let coin_decimals = coin::decimals<C>();
