module leizd_aptos_entry::initializer {

    use aptos_framework::managed_coin;
    use leizd_aptos_common::system_status;
<<<<<<< HEAD
    use leizd_aptos_trove::trove;
=======
    use leizd_aptos_common::permission;
    use leizd_aptos_trove::trove_manager;
>>>>>>> da55f2a8
    use leizd_aptos_external::price_oracle;
    use leizd_aptos_central_liquidity_pool::central_liquidity_pool;
    use leizd_aptos_treasury::treasury;
    use leizd_aptos_logic::risk_factor;
    use leizd_aptos_core::interest_rate;
    use leizd_aptos_core::pool_status;
    use leizd_aptos_core::pool_manager;

    /// Called only once by the owner.
    public entry fun initialize(owner: &signer) {
        system_status::initialize(owner);
        risk_factor::initialize(owner);
        treasury::initialize(owner);
        trove::initialize(owner);
        price_oracle::initialize(owner);
        interest_rate::initialize(owner);
        pool_status::initialize(owner);
        pool_manager::initialize(owner);
        central_liquidity_pool::initialize(owner);
        permission::initialize(owner);
    }

    public entry fun register<C>(account: &signer) {
        managed_coin::register<C>(account);
    }

    #[test_only]
    use std::signer;
    #[test_only]
    use aptos_framework::account;
    #[test_only]
    struct TestCoin {}
    #[test(owner = @leizd_aptos_entry)]
    fun test_initialize(owner: &signer) {
        account::create_account_for_test(signer::address_of(owner));
        initialize(owner);
    }
    #[test(owner = @leizd_aptos_entry)]
    #[expected_failure]
    fun test_initialize_twice(owner: &signer) {
        account::create_account_for_test(signer::address_of(owner));
        initialize(owner);
        initialize(owner);
    }
    #[test(account = @0x111)]
    #[expected_failure]
    fun test_initialize_with_not_owner(account: &signer) {
        account::create_account_for_test(signer::address_of(account));
        initialize(account);
    }
    #[test(account = @0x111)]
    fun test_register(account: &signer) {
        account::create_account_for_test(signer::address_of(account));
        register<TestCoin>(account);
    }
    #[test(account = @0x111)]
    #[expected_failure]
    fun test_register_twice(account: &signer) {
        account::create_account_for_test(signer::address_of(account));
        register<TestCoin>(account);
        register<TestCoin>(account);
    }
}<|MERGE_RESOLUTION|>--- conflicted
+++ resolved
@@ -2,12 +2,8 @@
 
     use aptos_framework::managed_coin;
     use leizd_aptos_common::system_status;
-<<<<<<< HEAD
+    use leizd_aptos_common::permission;
     use leizd_aptos_trove::trove;
-=======
-    use leizd_aptos_common::permission;
-    use leizd_aptos_trove::trove_manager;
->>>>>>> da55f2a8
     use leizd_aptos_external::price_oracle;
     use leizd_aptos_central_liquidity_pool::central_liquidity_pool;
     use leizd_aptos_treasury::treasury;
