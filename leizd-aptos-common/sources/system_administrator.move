module leizd_aptos_common::system_administrator {

    use std::signer;
    use leizd_aptos_common::permission;
    use leizd_aptos_common::pool_status;
    use leizd_aptos_common::system_status;

    public entry fun activate_pool<C>(owner: &signer) {
        permission::assert_owner(signer::address_of(owner));
        pool_status::update_deposit_status<C>(true);
        pool_status::update_withdraw_status<C>(true);
        pool_status::update_borrow_status<C>(true);
        pool_status::update_repay_status<C>(true);
        pool_status::update_switch_collateral_status<C>(true);
    }

    public entry fun deactivate_pool<C>(owner: &signer) {
        permission::assert_owner(signer::address_of(owner));
        pool_status::update_deposit_status<C>(false);
        pool_status::update_withdraw_status<C>(false);
        pool_status::update_borrow_status<C>(false);
        pool_status::update_repay_status<C>(false);
        pool_status::update_switch_collateral_status<C>(false);
    }

    public entry fun freeze_pool<C>(owner: &signer) {
        permission::assert_owner(signer::address_of(owner));
        pool_status::update_deposit_status<C>(false);
        pool_status::update_borrow_status<C>(false);
    }

    public entry fun unfreeze_pool<C>(owner: &signer) {
        permission::assert_owner(signer::address_of(owner));
        pool_status::update_deposit_status<C>(true);
        pool_status::update_borrow_status<C>(true);
    }

    public entry fun pause_protocol(owner: &signer) {
        permission::assert_owner(signer::address_of(owner));
        system_status::update_status(false);
    }

    public entry fun resume_protocol(owner: &signer) {
        permission::assert_owner(signer::address_of(owner));
        system_status::update_status(true);
    }

    #[test_only]
    use aptos_framework::account;
    #[test_only]
    use leizd_aptos_common::test_coin::{WETH};
    #[test_only]
    fun prepare_for_test(owner: &signer) {
        account::create_account_for_test(signer::address_of(owner));
        system_status::initialize(owner);
<<<<<<< HEAD
        pool_status::initialize_for_asset_for_test<WETH>(owner);
=======
        pool_status::initialize(owner);
        pool_status::initialize_for_asset<WETH>(owner);
>>>>>>> bc1853ec
    }
    #[test(owner = @leizd_aptos_common)]
    fun test_operate_pool_to_deactivate(owner: &signer) {
        prepare_for_test(owner);
        assert!(pool_status::can_deposit<WETH>(), 0);
        assert!(pool_status::can_withdraw<WETH>(), 0);
        assert!(pool_status::can_borrow<WETH>(), 0);
        assert!(pool_status::can_repay<WETH>(), 0);
        assert!(pool_status::can_switch_collateral<WETH>(), 0);
        deactivate_pool<WETH>(owner);
        assert!(!pool_status::can_deposit<WETH>(), 0);
        assert!(!pool_status::can_withdraw<WETH>(), 0);
        assert!(!pool_status::can_borrow<WETH>(), 0);
        assert!(!pool_status::can_repay<WETH>(), 0);
        assert!(!pool_status::can_switch_collateral<WETH>(), 0);
    }
    #[test(owner = @leizd_aptos_common)]
    fun test_operate_pool_to_activate(owner: &signer) {
        prepare_for_test(owner);
        deactivate_pool<WETH>(owner);
        assert!(!pool_status::can_deposit<WETH>(), 0);
        assert!(!pool_status::can_withdraw<WETH>(), 0);
        assert!(!pool_status::can_borrow<WETH>(), 0);
        assert!(!pool_status::can_repay<WETH>(), 0);
        assert!(!pool_status::can_switch_collateral<WETH>(), 0);
        activate_pool<WETH>(owner);
        assert!(pool_status::can_deposit<WETH>(), 0);
        assert!(pool_status::can_withdraw<WETH>(), 0);
        assert!(pool_status::can_borrow<WETH>(), 0);
        assert!(pool_status::can_repay<WETH>(), 0);
        assert!(pool_status::can_switch_collateral<WETH>(), 0);
    }
    #[test(owner = @leizd_aptos_common)]
    fun test_operate_pool_to_freeze(owner: &signer) {
        prepare_for_test(owner);
        assert!(pool_status::can_deposit<WETH>(), 0);
        assert!(pool_status::can_withdraw<WETH>(), 0);
        assert!(pool_status::can_borrow<WETH>(), 0);
        assert!(pool_status::can_repay<WETH>(), 0);
        assert!(pool_status::can_switch_collateral<WETH>(), 0);
        freeze_pool<WETH>(owner);
        assert!(!pool_status::can_deposit<WETH>(), 0);
        assert!(pool_status::can_withdraw<WETH>(), 0);
        assert!(!pool_status::can_borrow<WETH>(), 0);
        assert!(pool_status::can_repay<WETH>(), 0);
        assert!(pool_status::can_switch_collateral<WETH>(), 0);
    }
    #[test(owner = @leizd_aptos_common)]
    fun test_operate_pool_to_unfreeze(owner: &signer) {
        prepare_for_test(owner);
        freeze_pool<WETH>(owner);
        assert!(!pool_status::can_deposit<WETH>(), 0);
        assert!(pool_status::can_withdraw<WETH>(), 0);
        assert!(!pool_status::can_borrow<WETH>(), 0);
        assert!(pool_status::can_repay<WETH>(), 0);
        assert!(pool_status::can_switch_collateral<WETH>(), 0);
        unfreeze_pool<WETH>(owner);
        assert!(pool_status::can_deposit<WETH>(), 0);
        assert!(pool_status::can_withdraw<WETH>(), 0);
        assert!(pool_status::can_borrow<WETH>(), 0);
        assert!(pool_status::can_repay<WETH>(), 0);
        assert!(pool_status::can_switch_collateral<WETH>(), 0);
    }
    #[test(account = @0x111)]
    #[expected_failure(abort_code = 65537)]
    fun test_operate_pool_to_activate_without_owner(account: &signer) {
        activate_pool<WETH>(account);
    }
    #[test(account = @0x111)]
    #[expected_failure(abort_code = 65537)]
    fun test_operate_pool_to_deactivate_without_owner(account: &signer) {
        deactivate_pool<WETH>(account);
    }
    #[test(account = @0x111)]
    #[expected_failure(abort_code = 65537)]
    fun test_operate_pool_to_freeze_without_owner(account: &signer) {
        freeze_pool<WETH>(account);
    }
    #[test(account = @0x111)]
    #[expected_failure(abort_code = 65537)]
    fun test_operate_pool_to_unfreeze_without_owner(account: &signer) {
        unfreeze_pool<WETH>(account);
    }
    #[test(owner = @leizd_aptos_common)]
    fun test_operate_system_status(owner: &signer) {
        account::create_account_for_test(signer::address_of(owner));
        system_status::initialize(owner);
        assert!(system_status::status(), 0);
        pause_protocol(owner);
        assert!(!system_status::status(), 0);
        resume_protocol(owner);
        assert!(system_status::status(), 0);
    }
    #[test(account = @0x111)]
    #[expected_failure(abort_code = 65537)]
    fun test_operate_system_status_to_pause_without_owner(account: &signer) {
        pause_protocol(account);
    }
    #[test(account = @0x111)]
    #[expected_failure(abort_code = 65537)]
    fun test_operate_system_status_to_resume_without_owner(account: &signer) {
        resume_protocol(account);
    }
}<|MERGE_RESOLUTION|>--- conflicted
+++ resolved
@@ -53,12 +53,8 @@
     fun prepare_for_test(owner: &signer) {
         account::create_account_for_test(signer::address_of(owner));
         system_status::initialize(owner);
-<<<<<<< HEAD
+        pool_status::initialize(owner);
         pool_status::initialize_for_asset_for_test<WETH>(owner);
-=======
-        pool_status::initialize(owner);
-        pool_status::initialize_for_asset<WETH>(owner);
->>>>>>> bc1853ec
     }
     #[test(owner = @leizd_aptos_common)]
     fun test_operate_pool_to_deactivate(owner: &signer) {
