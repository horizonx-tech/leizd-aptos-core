--- conflicted
+++ resolved
@@ -39,22 +39,13 @@
         is_collateral_only: bool,
     ) {
         pool_type::assert_pool_type<P>();
-<<<<<<< HEAD
-
         let user_share: u64;
-=======
-        
-        account_position::deposit<C,P>(account, depositor_addr, amount, is_collateral_only);
->>>>>>> 620c3247
         if (pool_type::is_type_asset<P>()) {
             (_, user_share) = asset_pool::deposit_for<C>(account, depositor_addr, amount, is_collateral_only);
         } else {
             (_, user_share) = shadow_pool::deposit_for<C>(account, depositor_addr, amount, is_collateral_only);
         };
-<<<<<<< HEAD
         account_position::deposit<C,P>(account, depositor_addr, user_share, is_collateral_only);
-=======
->>>>>>> 620c3247
     }
 
     /// Withdraws an asset or a shadow from the pool.
@@ -75,15 +66,6 @@
         pool_type::assert_pool_type<P>();
 
         let depositor_addr = signer::address_of(account);
-<<<<<<< HEAD
-        let user_share: u64;
-        if (pool_type::is_type_asset<P>()) {
-            (_, user_share) = asset_pool::withdraw_for<C>(depositor_addr, receiver_addr, amount, is_collateral_only);
-        } else {
-            (_, user_share) = shadow_pool::withdraw_for<C>(depositor_addr, receiver_addr, amount, is_collateral_only, 0);
-        };
-        account_position::withdraw<C,P>(depositor_addr, user_share, is_collateral_only);
-=======
         let is_collateral_only = account_position::is_conly<C,P>(depositor_addr);
         let withdrawn_amount = account_position::withdraw<C,P>(depositor_addr, amount, is_collateral_only);
         if (pool_type::is_type_asset<P>()) {
@@ -91,8 +73,6 @@
         } else {
             shadow_pool::withdraw_for<C>(depositor_addr, receiver_addr, withdrawn_amount, is_collateral_only, 0);
         };
-        
->>>>>>> 620c3247
     }
 
     /// Borrow an asset or a shadow from the pool.
