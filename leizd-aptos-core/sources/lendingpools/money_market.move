--- conflicted
+++ resolved
@@ -279,16 +279,12 @@
 
         // initialize
         initializer::initialize(owner);
-<<<<<<< HEAD
         let asset_pool_key = asset_pool::initialize(owner);
-        let shadow_pool_key = shadow_pool::init_pool(owner);
+        let shadow_pool_key = shadow_pool::initialize(owner);
         move_to(owner, LendingPoolModKeys {
             asset_pool: asset_pool_key,
             shadow_pool: shadow_pool_key
         });
-=======
-        shadow_pool::initialize(owner);
->>>>>>> dd7e966b
 
         // add_pool
         test_coin::init_usdc(owner);
