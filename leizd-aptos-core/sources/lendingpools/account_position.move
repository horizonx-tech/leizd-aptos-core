module leizd::account_position {

    use std::error;
    use std::signer;
    use std::vector;
    use std::option::{Self,Option};
    use std::string::{String};
    use aptos_std::event;
    use aptos_std::comparator;
    use aptos_std::simple_map::{Self,SimpleMap};
    use aptos_framework::account;
    use leizd_aptos_logic::rebalance::{Self,Rebalance};
    use leizd_aptos_logic::risk_factor;
    use leizd_aptos_common::coin_key::{key};
    use leizd_aptos_common::permission;
    use leizd_aptos_common::pool_type;
    use leizd_aptos_common::position_type::{Self,AssetToShadow,ShadowToAsset};
    use leizd_aptos_external::price_oracle;
    use leizd_aptos_trove::usdz::{USDZ};
    use leizd_aptos_lib::constant;
    use leizd_aptos_lib::math128;
    use leizd::asset_pool;
    use leizd::shadow_pool;

    const ENO_POSITION_RESOURCE: u64 = 1;
    const ENO_SAFE_POSITION: u64 = 2;
    const ENOT_EXISTED: u64 = 3;
    const EALREADY_PROTECTED: u64 = 4;
    const EOVER_DEPOSITED_AMOUNT: u64 = 5;
    const EOVER_BORROWED_AMOUNT: u64 = 6;
    const EPOSITION_EXISTED: u64 = 7;
    const EALREADY_DEPOSITED_AS_NORMAL: u64 = 8;
    const EALREADY_DEPOSITED_AS_COLLATERAL_ONLY: u64 = 9;
    const ECANNOT_REBALANCE: u64 = 10;
    const ENO_DEPOSITED: u64 = 11;

    //// resources
    /// access control
    struct OperatorKey has store, drop {}

    /// P: The position type - AssetToShadow or ShadowToAsset.
    struct Position<phantom P> has key {
        coins: vector<String>, // e.g. 0x1::module_name::WBTC
        protected_coins: SimpleMap<String,bool>, // e.g. 0x1::module_name::WBTC - true, NOTE: use only ShadowToAsset (need to refactor)
        balance: SimpleMap<String,Balance>,
    }

    struct Balance has store, drop {
        normal_deposited_share: u64,
        conly_deposited_share: u64,
        borrowed_share: u64,
    }

    // Events
    struct UpdatePositionEvent has store, drop {
        key: String,
        normal_deposited: u64,
        conly_deposited: u64,
        borrowed: u64,
    }

    struct UpdateUserPositionEvent has store, drop {
        account: address,
        key: String,
        normal_deposited: u64,
        conly_deposited: u64,
        borrowed: u64,
    }

    struct AccountPositionEventHandle<phantom P> has key, store {
        update_position_event: event::EventHandle<UpdatePositionEvent>,
    }

    struct GlobalPositionEventHandle<phantom P> has key, store {
        update_global_position_event: event::EventHandle<UpdateUserPositionEvent>,
    }

    public entry fun initialize(owner: &signer): OperatorKey {
        let owner_addr = signer::address_of(owner);
        permission::assert_owner(owner_addr);
        move_to(owner, GlobalPositionEventHandle<AssetToShadow> {
            update_global_position_event: account::new_event_handle<UpdateUserPositionEvent>(owner),
        });
        move_to(owner, GlobalPositionEventHandle<ShadowToAsset> {
            update_global_position_event: account::new_event_handle<UpdateUserPositionEvent>(owner),
        });
        OperatorKey {}
    }

    fun initialize_position_if_necessary(account: &signer) {
        if (!exists<Position<AssetToShadow>>(signer::address_of(account))) {
            move_to(account, Position<AssetToShadow> {
                coins: vector::empty<String>(),
                protected_coins: simple_map::create<String,bool>(),
                balance: simple_map::create<String,Balance>(),
            });
            move_to(account, Position<ShadowToAsset> {
                coins: vector::empty<String>(),
                protected_coins: simple_map::create<String,bool>(),
                balance: simple_map::create<String,Balance>(),
            });
            move_to(account, AccountPositionEventHandle<AssetToShadow> {
                update_position_event: account::new_event_handle<UpdatePositionEvent>(account),
            });
            move_to(account, AccountPositionEventHandle<ShadowToAsset> {
                update_position_event: account::new_event_handle<UpdatePositionEvent>(account),
            });
        }
    }

    ////////////////////////////////////////////////////
    /// Deposit
    ////////////////////////////////////////////////////
    public fun deposit<C,P>(
        account: &signer,
        depositor_addr: address,
        amount: u64,
        is_collateral_only: bool,
        _key: &OperatorKey
    ) acquires Position, AccountPositionEventHandle, GlobalPositionEventHandle {
        deposit_internal<C,P>(account, depositor_addr, amount, is_collateral_only);
    }

    fun deposit_internal<C,P>(account: &signer, depositor_addr: address, amount: u64, is_collateral_only: bool) acquires Position, AccountPositionEventHandle, GlobalPositionEventHandle {
        initialize_position_if_necessary(account);
        assert!(exists<Position<AssetToShadow>>(depositor_addr), error::invalid_argument(ENO_POSITION_RESOURCE));

        if (pool_type::is_type_asset<P>()) {
            assert_invalid_deposit_asset<C>(depositor_addr, is_collateral_only);
            update_on_deposit<C,AssetToShadow>(depositor_addr, amount, is_collateral_only);
        } else {
            assert_invalid_deposit_shadow<C>(depositor_addr, is_collateral_only);
            update_on_deposit<C,ShadowToAsset>(depositor_addr, amount, is_collateral_only);
        };
    }

    fun assert_invalid_deposit_asset<C>(depositor_addr: address, is_collateral_only: bool) acquires Position {
        if (is_collateral_only) {
            let deposited = deposited_asset_share<C>(depositor_addr);
            assert!(deposited == 0, error::invalid_argument(EALREADY_DEPOSITED_AS_NORMAL));
        } else {
            let conly_deposited = conly_deposited_asset_share<C>(depositor_addr);
            assert!(conly_deposited == 0, error::invalid_argument(EALREADY_DEPOSITED_AS_COLLATERAL_ONLY));
        };
    }

    fun assert_invalid_deposit_shadow<C>(depositor_addr: address, is_collateral_only: bool) acquires Position {
        if (is_collateral_only) {
            let deposited = deposited_shadow_share<C>(depositor_addr);
            assert!(deposited == 0, error::invalid_argument(EALREADY_DEPOSITED_AS_NORMAL));
        } else {
            let conly_deposited = conly_deposited_shadow_share<C>(depositor_addr);
            assert!(conly_deposited == 0, error::invalid_argument(EALREADY_DEPOSITED_AS_COLLATERAL_ONLY));
        };
    }

    public fun is_conly<C,P>(depositor_addr: address): bool acquires Position {
        if (pool_type::is_type_asset<P>()) {
            is_conly_asset(key<C>(), depositor_addr)
        } else {
            is_conly_shadow(key<C>(), depositor_addr)
        }
    }

    fun is_conly_asset(key: String, depositor_addr: address): bool acquires Position {
        let deposited = deposited_asset_share_with(key, depositor_addr);
        let conly_deposited = conly_deposited_asset_share_with(key, depositor_addr);
        assert!(deposited > 0 || conly_deposited > 0, error::invalid_argument(ENO_DEPOSITED));
        conly_deposited > 0
    }

    fun is_conly_shadow(key: String, depositor_addr: address): bool acquires Position {
        let deposited = deposited_shadow_share_with(key, depositor_addr);
        let conly_deposited = conly_deposited_shadow_share_with(key, depositor_addr);
        assert!(deposited > 0 || conly_deposited > 0, error::invalid_argument(ENO_DEPOSITED));
        conly_deposited > 0
    }

    ////////////////////////////////////////////////////
    /// Withdraw
    ////////////////////////////////////////////////////
    public fun withdraw<C,P>(
        depositor_addr: address,
        amount: u64,
        is_collateral_only: bool,
        _key: &OperatorKey
    ): u64 acquires Position, AccountPositionEventHandle, GlobalPositionEventHandle {
        withdraw_internal<C,P>(depositor_addr, amount, is_collateral_only)
    }

    fun withdraw_internal<C,P>(depositor_addr: address, amount: u64, is_collateral_only: bool): u64 acquires Position, AccountPositionEventHandle, GlobalPositionEventHandle {
        let withdrawn_amount;
        if (pool_type::is_type_asset<P>()) {
            withdrawn_amount = update_on_withdraw<C,AssetToShadow>(depositor_addr, amount, is_collateral_only);
            assert!(is_safe<C,AssetToShadow>(depositor_addr), error::invalid_state(ENO_SAFE_POSITION));
        } else {
            withdrawn_amount = update_on_withdraw<C,ShadowToAsset>(depositor_addr, amount, is_collateral_only);
            assert!(is_safe<C,ShadowToAsset>(depositor_addr), error::invalid_state(ENO_SAFE_POSITION));
        };
        withdrawn_amount
    }


    ////////////////////////////////////////////////////
    /// Borrow
    ////////////////////////////////////////////////////
    public fun borrow<C,P>(
        account: &signer,
        borrower_addr: address,
        amount: u64,
        _key: &OperatorKey
    ) acquires Position, AccountPositionEventHandle, GlobalPositionEventHandle {
        borrow_internal<C,P>(account, borrower_addr, amount);
    }

    fun borrow_internal<C,P>(
        account: &signer,
        borrower_addr: address,
        amount: u64,
    ) acquires Position, AccountPositionEventHandle, GlobalPositionEventHandle {
        initialize_position_if_necessary(account);
        assert!(exists<Position<AssetToShadow>>(borrower_addr), error::invalid_argument(ENO_POSITION_RESOURCE));

        if (pool_type::is_type_asset<P>()) {
            update_on_borrow<C,ShadowToAsset>(borrower_addr, amount);
            assert!(is_safe<C,ShadowToAsset>(borrower_addr), error::invalid_state(ENO_SAFE_POSITION));
        } else {
            update_on_borrow<C,AssetToShadow>(borrower_addr, amount);
            assert!(is_safe<C,AssetToShadow>(borrower_addr), error::invalid_state(ENO_SAFE_POSITION));
        };
    }

    public fun borrow_asset_with_rebalance<C>(
        addr: address, 
        amount: u64,
        _key: &OperatorKey
    ):(
        vector<Rebalance>,
        vector<Rebalance>,
        vector<Rebalance>,
        vector<Rebalance>
    ) acquires Position, AccountPositionEventHandle, GlobalPositionEventHandle {
        borrow_asset_with_rebalance_internal<C>(addr, amount)
    }

    fun borrow_asset_with_rebalance_internal<C>(
        addr: address, 
        amount: u64,
    ):(
        vector<Rebalance>,
        vector<Rebalance>,
        vector<Rebalance>,
        vector<Rebalance>
    ) acquires Position, AccountPositionEventHandle, GlobalPositionEventHandle {
        let result_amount_deposited = vector::empty<Rebalance>();
        let result_amount_withdrawed = vector::empty<Rebalance>();
        let result_amount_borrowed = vector::empty<Rebalance>();
        let result_amount_repaid = vector::empty<Rebalance>();
        
        update_on_borrow<C,ShadowToAsset>(addr, amount);
        if (is_safe<C,ShadowToAsset>(addr)) {
            return (result_amount_deposited, result_amount_withdrawed, result_amount_borrowed, result_amount_repaid)
        };

        // try to rebalance between pools
        let required_shadow = required_shadow(key<C>(), borrowed_asset_share<C>(addr), deposited_shadow_share<C>(addr));
        (result_amount_deposited, result_amount_withdrawed) = optimize_shadow__deposit_and_withdraw(addr, result_amount_deposited);
        if (vector::length<Rebalance>(&result_amount_deposited) != 0 
            || vector::length<Rebalance>(&result_amount_withdrawed) != 0) {
            return (result_amount_deposited, result_amount_withdrawed, result_amount_borrowed, result_amount_repaid)
        };

        // try to borrow and rebalance shadow
        (result_amount_borrowed, result_amount_deposited) = borrow_and_deposit_if_has_capacity<C>(addr, required_shadow);
        if (vector::length<Rebalance>(&result_amount_borrowed) != 0
            || vector::length<Rebalance>(&result_amount_deposited) != 0) {
            (result_amount_borrowed, result_amount_repaid) = optimize_shadow__borrow_and_repay(addr, result_amount_borrowed);
            (result_amount_deposited, result_amount_withdrawed) = optimize_shadow__deposit_and_withdraw(addr, result_amount_deposited);
            return (result_amount_deposited, result_amount_withdrawed, result_amount_borrowed, result_amount_repaid)
        };
        abort 0
    }

    fun required_shadow(borrowed_key: String, borrowed_asset_share: u64, deposited_shadow_share: u64): u64 {
        let borrowed_volume = price_oracle::volume(&borrowed_key, borrowed_asset_share);
        let deposited_volume = price_oracle::volume(&key<USDZ>(), deposited_shadow_share);
        let required_shadow_for_current_borrow = borrowed_volume * risk_factor::precision() / risk_factor::ltv_of_shadow();
        if (required_shadow_for_current_borrow < deposited_volume) return 0;
        (required_shadow_for_current_borrow - deposited_volume)
    }

    /// @returns (result_amount_deposited, result_amount_withdrawed)
    fun optimize_shadow__deposit_and_withdraw(addr: address, result_amount_deposited: vector<Rebalance>): (vector<Rebalance>, vector<Rebalance>) acquires Position, AccountPositionEventHandle, GlobalPositionEventHandle {
        let position_ref = borrow_global<Position<ShadowToAsset>>(addr);
        let coins = position_ref.coins;
        let protected_coins = position_ref.protected_coins;
        let result_amount_withdrawed = vector::empty<Rebalance>();

        let (sum_extra_shadow, sum_insufficient_shadow, sum_deposited, sum_borrowed) = sum_extra_and_insufficient_shadow(&coins, &protected_coins, addr);
        if (sum_extra_shadow >= sum_insufficient_shadow) {
            // reallocation
            let i = vector::length<String>(&coins);
            let opt_hf = risk_factor::health_factor_of(key<USDZ>(), sum_deposited, sum_borrowed);
            while (i > 0) {
                let key = *vector::borrow<String>(&coins, i-1);
                if (is_protected_internal(&protected_coins, key)) {
                    i = i - 1;
                    continue
                };
                let (_, _,deposited,borrowed) = extra_and_insufficient_shadow(key, addr);
                let hf = risk_factor::health_factor_of(key<USDZ>(), deposited, borrowed);
                if (hf > opt_hf) {
                    // withdraw
                    let opt_deposit = (borrowed * risk_factor::precision() / (risk_factor::precision() - opt_hf)) * risk_factor::precision() / risk_factor::lt_of_shadow();
                    let diff = deposited - opt_deposit;
                    update_position_for_withdraw<ShadowToAsset>(key, addr, diff, is_conly_shadow(key, addr));
                    vector::push_back<Rebalance>(&mut result_amount_withdrawed, rebalance::create(key, diff));
                } else if (opt_hf > hf) {
                    // deposit
                    let opt_deposit = (borrowed * risk_factor::precision() / (risk_factor::precision() - opt_hf)) * risk_factor::precision() / risk_factor::lt_of_shadow();
                    let diff = opt_deposit - deposited;
                    update_position_for_deposit<ShadowToAsset>(key, addr, diff, false);
                    vector::push_back<Rebalance>(&mut result_amount_deposited, rebalance::create(key, diff));
                };
                i = i -1;
            }
        };
        (result_amount_deposited, result_amount_withdrawed)
    }

    /// @returns (result_amount_deposited, result_amount_withdrawed)
    fun optimize_shadow__borrow_and_repay(addr: address, result_amount_borrowed: vector<Rebalance>): (vector<Rebalance>, vector<Rebalance>) acquires Position, AccountPositionEventHandle, GlobalPositionEventHandle {
        let position_ref = borrow_global<Position<AssetToShadow>>(addr);
        let coins = position_ref.coins;
        let protected_coins = position_ref.protected_coins;
        let result_amount_repaid = vector::empty<Rebalance>();

        let (sum_capacity_shadow,sum_overdebt_shadow,keys,deposits,borrows) = sum_capacity_and_overdebt_shadow(&coins, &protected_coins, addr);
        if (sum_capacity_shadow >= sum_overdebt_shadow) {
            // reallocation
            let i = vector::length<String>(&coins);
            let opt_hf = risk_factor::health_factor_weighted_average(keys, deposits, borrows);
            while (i > 0) {
                let key = *vector::borrow<String>(&coins, i-1);
                if (is_protected_internal(&protected_coins, key)) {
                    i = i - 1;
                    continue
                };
                let (_, _,deposited,borrowed) = capacity_and_overdebt_shadow(key, addr);
                let hf = risk_factor::health_factor_of(key, deposited, borrowed);
                if (hf > opt_hf) {
                    // borrow
                    let opt_borrow = (deposited * (risk_factor::lt_of(key) * ((risk_factor::precision() - opt_hf)) / risk_factor::precision())) / risk_factor::precision();
                    let diff = opt_borrow - borrowed;
                    update_position_for_borrow<AssetToShadow>(key, addr, diff);
                    vector::push_back<Rebalance>(&mut result_amount_borrowed, rebalance::create(key, diff));
                } else if (opt_hf > hf) {
                    // repay
                    let opt_borrow = (deposited * (risk_factor::lt_of(key) * ((risk_factor::precision() - opt_hf)) / risk_factor::precision())) / risk_factor::precision();
                    let diff = borrowed - opt_borrow;
                    update_position_for_repay<AssetToShadow>(key, addr, diff);
                    vector::push_back<Rebalance>(&mut result_amount_repaid, rebalance::create(key, diff));
                };
                i = i -1;
            }
        };
        (result_amount_borrowed, result_amount_repaid)
    }

    fun sum_extra_and_insufficient_shadow(coins: &vector<String>, protected_coins: &SimpleMap<String,bool>, addr: address): (u64,u64,u64,u64) acquires Position {
        let i = vector::length<String>(coins);
        let sum_extra_shadow = 0;
        let sum_insufficient_shadow = 0;
        let sum_deposited = 0;
        let sum_borrowed = 0;

        while (i > 0) {
            let key = vector::borrow<String>(coins, i-1);
            if (!is_protected_internal(protected_coins, *key)) {
                let (extra, insufficient, deposited, borrowed) = extra_and_insufficient_shadow(*key, addr);
                sum_extra_shadow = sum_extra_shadow + extra;
                sum_insufficient_shadow = sum_insufficient_shadow + insufficient;
                sum_deposited = sum_deposited + deposited;
                sum_borrowed = sum_borrowed + borrowed;
            };
            i = i - 1;
        };
        (sum_extra_shadow, sum_insufficient_shadow, sum_deposited, sum_borrowed)
    }

    fun sum_capacity_and_overdebt_shadow(coins: &vector<String>, protected_coins: &SimpleMap<String,bool>, addr: address): (u64,u64,vector<String>,vector<u64>,vector<u64>) acquires Position {
        let i = vector::length<String>(coins);
        let sum_capacity_shadow = 0;
        let sum_overdebt_shadow = 0;
        let keys = vector::empty<String>();
        let deposits = vector::empty<u64>();
        let borrows = vector::empty<u64>();
        
        while (i > 0) {
            let key = vector::borrow<String>(coins, i-1);
            if (!is_protected_internal(protected_coins, *key)) {
                let (capacity, overdebt, deposited, borrowed) = capacity_and_overdebt_shadow(*key, addr);
                sum_capacity_shadow = sum_capacity_shadow + capacity;
                sum_overdebt_shadow = sum_overdebt_shadow + overdebt;
                vector::push_back(&mut keys, *key);
                vector::push_back(&mut deposits, deposited);
                vector::push_back(&mut borrows, borrowed);
            };
            i = i - 1;
        };
        (sum_capacity_shadow, sum_overdebt_shadow, keys, deposits, borrows)
    }

    /// @returns (result_amount_borrowed, result_amount_deposited)
    fun borrow_and_deposit_if_has_capacity<C>(addr: address, required_shadow: u64): (vector<Rebalance>, vector<Rebalance>) acquires Position, AccountPositionEventHandle, GlobalPositionEventHandle {
        let position_ref = borrow_global<Position<AssetToShadow>>(addr);
        let coins = position_ref.coins;
        let protected_coins = position_ref.protected_coins;
        
        let result_amount_borrowed = vector::empty<Rebalance>();
        let result_amount_deposited = vector::empty<Rebalance>();

        let (sum_capacity_shadow,_,_,_,_) = sum_capacity_and_overdebt_shadow(&coins, &protected_coins, addr);
        if (required_shadow <= sum_capacity_shadow) {
            // borrow and deposit
            let i = vector::length<String>(&coins);
            while (i > 0 && required_shadow > 0) {
                let key = *vector::borrow<String>(&coins, i-1);
                if (!is_protected_internal(&protected_coins, key)) {
                    let (capacity, _, _, _) = capacity_and_overdebt_shadow(key, addr); // TODO: share
                    if (capacity > 0) {
                        let borrow_amount;
                        if (required_shadow > capacity) {
                            borrow_amount = capacity;
                        } else {
                            borrow_amount = required_shadow;
                        };
                        update_position_for_borrow<AssetToShadow>(key, addr, borrow_amount);
                        vector::push_back<Rebalance>(&mut result_amount_borrowed, rebalance::create(key, borrow_amount));
                        update_position_for_deposit<ShadowToAsset>(key<C>(), addr, borrow_amount, false);
                        vector::push_back<Rebalance>(&mut result_amount_deposited, rebalance::create(key, borrow_amount));
                        required_shadow = required_shadow - borrow_amount;
                    };
                };
                
                i = i - 1;
            };
        };
        (result_amount_borrowed, result_amount_deposited)
    }

    ////////////////////////////////////////////////////
    /// Repay
    ////////////////////////////////////////////////////
    public fun repay<C,P>(addr: address, amount: u64,  _key: &OperatorKey): u64 acquires Position, AccountPositionEventHandle, GlobalPositionEventHandle {
        repay_internal<C, P>(addr, amount)
    }
    fun repay_internal<C,P>(addr: address, amount: u64): u64 acquires Position, AccountPositionEventHandle, GlobalPositionEventHandle {
        let repaid_amount;
        if (pool_type::is_type_asset<P>()) {
            repaid_amount = update_on_repay<C,ShadowToAsset>(addr, amount);
        } else {
            repaid_amount = update_on_repay<C,AssetToShadow>(addr, amount);
        };
        repaid_amount
    }

    /// @return (repay_keys, repay_amounts)
    public fun repay_shadow_with_rebalance(addr: address, amount: u64, _key: &OperatorKey): (vector<String>, vector<u64>, u64) acquires Position, AccountPositionEventHandle, GlobalPositionEventHandle {
        repay_shadow_with_rebalance_internal(addr, amount)
    }
    fun repay_shadow_with_rebalance_internal(addr: address, amount: u64): (vector<String>, vector<u64>, u64) acquires Position, AccountPositionEventHandle, GlobalPositionEventHandle {
        let position_ref = borrow_global<Position<AssetToShadow>>(addr);
        let coins = position_ref.coins;

        let (sum_repayable_shadow, repayable_position_count) = sum_repayable_shadow(&coins, addr);        
        if (sum_repayable_shadow <= amount) {
            let (keys, amounts) = repay_all(&coins, addr);
            (keys, amounts, 0)
        } else {
            repay_to_even_out(&coins, addr, amount, repayable_position_count)
        }
    }

    fun sum_repayable_shadow(coins: &vector<String>, addr: address): (u64,u64) acquires Position {
        let i = vector::length<String>(coins);
        let sum_repayable_shadow = 0;
        let repayable_position_count = 0;
        while (i > 0) {
            let key = vector::borrow<String>(coins, i-1);
            let borrowed = borrowed_shadow_share_with(*key, addr);
            if (borrowed > 0) {
                sum_repayable_shadow = sum_repayable_shadow + borrowed_shadow_share_with(*key, addr);
                repayable_position_count = repayable_position_count + 1;
            };
            i = i - 1;
        };
        (sum_repayable_shadow, repayable_position_count)
    }

    fun repay_all(coins: &vector<String>, addr: address): (vector<String>, vector<u64>) acquires Position, AccountPositionEventHandle, GlobalPositionEventHandle {
        let repay_keys = vector::empty<String>();
        let repay_amounts = vector::empty<u64>();
        let i = vector::length<String>(coins);
        while (i > 0) {
            let key = vector::borrow<String>(coins, i-1);
            let repayable = borrowed_shadow_share_with(*key, addr);
            update_position_for_repay<AssetToShadow>(*key, addr, repayable);
            vector::push_back<String>(&mut repay_keys, *key);
            vector::push_back<u64>(&mut repay_amounts, repayable);
            i = i - 1;
        };
        (repay_keys, repay_amounts)
    }

    fun repay_to_even_out(
        coins: &vector<String>,
        addr: address,
        amount: u64,
        repayable_position_count: u64,
    ): (vector<String>, vector<u64>, u64) acquires Position, AccountPositionEventHandle, GlobalPositionEventHandle {
        let paid_keys = vector::empty<String>();
        let paid_amounts = vector::empty<u64>();

        let i = vector::length<String>(coins);
        let each_payment = amount / (repayable_position_count);
        let unpaid = 0;
        while (i > 0) {
            let key = vector::borrow<String>(coins, i-1);
            let borrowed = borrowed_shadow_share_with(*key, addr);
            if (borrowed >= each_payment) {
                update_position_for_repay<AssetToShadow>(*key, addr, each_payment);
                vector::push_back<String>(&mut paid_keys, *key);
                vector::push_back<u64>(&mut paid_amounts, each_payment);
            } else {
                unpaid = unpaid + each_payment;
            };            
            i = i - 1;
        };
        (paid_keys, paid_amounts, unpaid)
    }

    ////////////////////////////////////////////////////
    /// Liquidate
    ////////////////////////////////////////////////////
    public fun liquidate<C,P>(target_addr: address, _key: &OperatorKey): (u64,u64,bool) acquires Position, AccountPositionEventHandle, GlobalPositionEventHandle {
        liquidate_internal<C,P>(target_addr)
    }

    fun liquidate_internal<C,P>(target_addr: address): (u64,u64,bool) acquires Position, AccountPositionEventHandle, GlobalPositionEventHandle {
        if (pool_type::is_type_asset<P>()) {
            assert!(!is_safe<C,AssetToShadow>(target_addr), error::invalid_state(ENO_SAFE_POSITION));

            let normal_deposited = deposited_asset_share<C>(target_addr);
            let conly_deposited = conly_deposited_asset_share<C>(target_addr);
            assert!(normal_deposited > 0 || conly_deposited > 0, error::invalid_argument(ENO_DEPOSITED));
            let is_collateral_only = conly_deposited > 0;
            let deposited = if (is_collateral_only) conly_deposited else normal_deposited;

            update_on_withdraw<C, AssetToShadow>(target_addr, deposited, is_collateral_only);
            let borrowed = borrowed_shadow_share<C>(target_addr);
            update_on_repay<C,AssetToShadow>(target_addr, borrowed);
            assert!(is_zero_position<C,AssetToShadow>(target_addr), error::invalid_state(EPOSITION_EXISTED));
            (deposited, borrowed, is_collateral_only)
        } else {
            assert!(!is_safe<C,ShadowToAsset>(target_addr), error::invalid_state(ENO_SAFE_POSITION));
            
            // rebalance shadow if possible
            let from_key = key_rebalanced_from<C>(target_addr);
            if (option::is_some(&from_key)) {
                // rebalance
                rebalance_shadow_internal(target_addr, *option::borrow<String>(&from_key), key<C>());
                return (0, 0, false)
            };

            let normal_deposited = deposited_shadow_share<C>(target_addr);
            let conly_deposited = conly_deposited_shadow_share<C>(target_addr);
            assert!(normal_deposited > 0 || conly_deposited > 0, error::invalid_argument(ENO_DEPOSITED));
            let is_collateral_only = conly_deposited > 0;
            let deposited = if (is_collateral_only) conly_deposited else normal_deposited;

            update_on_withdraw<C,ShadowToAsset>(target_addr, deposited, is_collateral_only);
            let borrowed = borrowed_asset_share<C>(target_addr);
            update_on_repay<C,ShadowToAsset>(target_addr, borrowed);
            assert!(is_zero_position<C,ShadowToAsset>(target_addr), error::invalid_state(EPOSITION_EXISTED));
            (deposited, borrowed, is_collateral_only)
        }
    }

    ////////////////////////////////////////////////////
    /// Rebalance Between Two Positions
    ////////////////////////////////////////////////////
    public fun rebalance_shadow<C1,C2>(addr: address, _key: &OperatorKey): (u64,bool,bool) acquires Position, AccountPositionEventHandle, GlobalPositionEventHandle {
        let key1 = key<C1>();
        let key2 = key<C2>();
        rebalance_shadow_internal(addr, key1, key2)
    }

    fun rebalance_shadow_internal(addr: address, key1: String, key2: String): (u64,bool,bool) acquires Position, AccountPositionEventHandle, GlobalPositionEventHandle {
        let is_collateral_only_C1 = conly_deposited_shadow_share_with(key1, addr) > 0;
        let is_collateral_only_C2 = conly_deposited_shadow_share_with(key2, addr) > 0;
        
        let position_ref = borrow_global<Position<ShadowToAsset>>(addr);
        assert!(vector::contains<String>(&position_ref.coins, &key1), error::invalid_argument(ENOT_EXISTED));
        assert!(vector::contains<String>(&position_ref.coins, &key2), error::invalid_argument(ENOT_EXISTED));
        assert!(!is_protected_internal(&position_ref.protected_coins, key1), error::invalid_argument(EALREADY_PROTECTED));
        assert!(!is_protected_internal(&position_ref.protected_coins, key2), error::invalid_argument(EALREADY_PROTECTED));

        let (can_rebalance,_,insufficient) = can_rebalance_shadow_between(addr, key1, key2);

        assert!(can_rebalance, error::invalid_argument(ECANNOT_REBALANCE));
        update_position_for_withdraw<ShadowToAsset>(key1, addr, insufficient, is_collateral_only_C1);
        update_position_for_deposit<ShadowToAsset>(key2, addr, insufficient, is_collateral_only_C2);

        (insufficient, is_collateral_only_C1, is_collateral_only_C2)
    }

    fun is_the_same(key1: String, key2: String): bool {
        comparator::is_equal(
            &comparator::compare<String>(
                &key1,
                &key2,
            )
        )
    }

    fun extra_and_insufficient_shadow(key: String, addr: address): (u64,u64,u64,u64) acquires Position {
        let extra = 0;
        let insufficient = 0;
        
        let borrowed = borrowed_volume<ShadowToAsset>(addr, key);
        let deposited = deposited_volume<ShadowToAsset>(addr, key);
        let required_deposit = borrowed * risk_factor::precision() / risk_factor::ltv_of_shadow();
        if (deposited < required_deposit) {
            insufficient = insufficient + (required_deposit - deposited);
        } else {
            extra = extra + (deposited - required_deposit);
        };
        (extra, insufficient, deposited, borrowed)
    }

    fun capacity_and_overdebt_shadow(key: String, addr: address): (u64,u64,u64,u64) acquires Position {
        let capacity = 0;
        let overdebt = 0;
        
        let borrowed = borrowed_volume<AssetToShadow>(addr, key);
        let deposited = deposited_volume<AssetToShadow>(addr, key);
        let borrowable = deposited * risk_factor::ltv_of(key) / risk_factor::precision();
        if (borrowable < borrowed) {
            overdebt = overdebt + (borrowed - borrowable);
        } else {
            capacity = capacity + (borrowable - borrowed);
        };
        (capacity, overdebt, deposited, borrowed)
    }

    fun can_rebalance_shadow_between(addr: address, key1: String, key2: String): (bool,u64,u64) acquires Position {
        // TODO
        if (is_the_same(key1, key2)) {
            return (false, 0, 0)
        };

        // extra in key1
        let (extra,_,_,_) = extra_and_insufficient_shadow(key1, addr);
        if (extra == 0) return (false, 0, 0);

        // insufficient in key2
        let borrowed = borrowed_volume<ShadowToAsset>(addr, key2);
        let deposited = deposited_volume<ShadowToAsset>(addr, key2);
        let required_deposit = borrowed * risk_factor::precision() / risk_factor::lt_of_shadow();
        if (required_deposit < deposited) return (false, 0, 0);
        let insufficient = required_deposit - deposited;

        (extra >= insufficient, extra, insufficient)
    }

    fun key_rebalanced_from<C>(addr: address): Option<String> acquires Position {
        let key_insufficient = key<C>();
        let position_ref = borrow_global<Position<ShadowToAsset>>(addr);
        let coins = position_ref.coins;

        let i = vector::length<String>(&coins);
        while (i > 0) {
            let key_coin = vector::borrow<String>(&coins, i-1);
            let (can_rebalance,_,_) = can_rebalance_shadow_between(addr, *key_coin, key_insufficient);
            if (can_rebalance) {
                return option::some(*key_coin)
            };
            i = i - 1;
        };
        option::none()
    }

    // Rebalance after borrowing additional shadow

    public fun borrow_and_rebalance<C1,C2>(addr: address, is_collateral_only: bool, _key: &OperatorKey): u64 acquires Position, AccountPositionEventHandle, GlobalPositionEventHandle {
        let key1 = key<C1>();
        let key2 = key<C2>();
        borrow_and_rebalance_internal(addr, key1, key2, is_collateral_only)
    }

    fun key_rebalanced_with_borrow_from<C>(addr: address): Option<String> acquires Position {
        let key_insufficient = key<C>();
        let position_ref = borrow_global<Position<AssetToShadow>>(addr);
        let coins = position_ref.coins;

        let i = vector::length<String>(&coins);
        while (i > 0) {
            let key_coin = vector::borrow<String>(&coins, i-1);
            let (can_rebalance,_,_) = can_borrow_and_rebalance(addr, *key_coin, key_insufficient);
            if (can_rebalance) {
                return option::some(*key_coin)
            };
            i = i - 1;
        };
        option::none()
    }

    fun borrowable_shadow(key: String, addr: address): u64 acquires Position {
        let borrowed = borrowed_volume<AssetToShadow>(addr, key);
        let deposited = deposited_volume<AssetToShadow>(addr, key);
        let borrowable = deposited * risk_factor::ltv_of(key) / risk_factor::precision();
        if (borrowable < borrowed) return 0;
        borrowable - borrowed
    }

    fun can_borrow_and_rebalance(addr: address, key1: String, key2: String):(bool,u64,u64) acquires Position {
        if (is_the_same(key1, key2)) {
            return (false, 0, 0)
        };

        // extra in key1
        let extra_borrow = borrowable_shadow(key1, addr);
        if (extra_borrow == 0) return (false, 0, 0);

        // insufficient in key2
        let borrowed = borrowed_volume<ShadowToAsset>(addr, key2);
        let deposited = deposited_volume<ShadowToAsset>(addr, key2);
        let required_deposit = borrowed * risk_factor::precision() / risk_factor::lt_of_shadow();
        let insufficient = required_deposit - deposited;

        (extra_borrow >= insufficient, extra_borrow, insufficient)
    }

    fun borrow_and_rebalance_internal(addr: address, key1:String, key2: String, is_collateral_only: bool): u64 acquires Position, AccountPositionEventHandle, GlobalPositionEventHandle {
        let pos_ref_asset_to_shadow = borrow_global<Position<AssetToShadow>>(addr);
        let pos_ref_shadow_to_asset = borrow_global<Position<ShadowToAsset>>(addr);
        assert!(vector::contains<String>(&pos_ref_asset_to_shadow.coins, &key1), error::invalid_argument(ENOT_EXISTED));
        assert!(vector::contains<String>(&pos_ref_shadow_to_asset.coins, &key2), error::invalid_argument(ENOT_EXISTED));
        assert!(!is_protected_internal(&pos_ref_shadow_to_asset.protected_coins, key1), error::invalid_argument(EALREADY_PROTECTED)); // NOTE: use only Position<ShadowToAsset> to check protected coin
        assert!(!is_protected_internal(&pos_ref_shadow_to_asset.protected_coins, key2), error::invalid_argument(EALREADY_PROTECTED)); // NOTE: use only Position<ShadowToAsset> to check protected coin

        let (is_possible, _, insufficient) = can_borrow_and_rebalance(addr, key1, key2);
        assert!(is_possible, error::invalid_argument(ECANNOT_REBALANCE));
        update_position_for_borrow<AssetToShadow>(key1, addr, insufficient);
        update_position_for_deposit<ShadowToAsset>(key2, addr, insufficient, is_collateral_only);

        insufficient
    }

    ////////////////////////////////////////////////////
    /// Rebalance Protection
    ////////////////////////////////////////////////////
    public fun enable_to_rebalance<C>(account: &signer) acquires Position {
        enable_to_rebalance_internal<C>(account);
    }
    fun enable_to_rebalance_internal<C>(account: &signer) acquires Position {
        let key = key<C>();
        let position_a2s_ref = borrow_global_mut<Position<AssetToShadow>>(signer::address_of(account));
        if (is_protected_internal(&position_a2s_ref.protected_coins, key)) {
            simple_map::remove<String,bool>(&mut position_a2s_ref.protected_coins, &key);
        };
        let position_s2a_ref = borrow_global_mut<Position<ShadowToAsset>>(signer::address_of(account));
        if (is_protected_internal(&position_s2a_ref.protected_coins, key)) {
            simple_map::remove<String,bool>(&mut position_s2a_ref.protected_coins, &key);
        };
    }

    public fun unable_to_rebalance<C>(account: &signer) acquires Position {
        unable_to_rebalance_internal<C>(account);
    }
    fun unable_to_rebalance_internal<C>(account: &signer) acquires Position {
        let key = key<C>();
        let position_a2s_ref = borrow_global_mut<Position<AssetToShadow>>(signer::address_of(account));
        if (!is_protected_internal(&position_a2s_ref.protected_coins, key)) {
            simple_map::add<String,bool>(&mut position_a2s_ref.protected_coins, key, true);
        };
        let position_s2a_ref = borrow_global_mut<Position<ShadowToAsset>>(signer::address_of(account));
        if (!is_protected_internal(&position_s2a_ref.protected_coins, key)) {
            simple_map::add<String,bool>(&mut position_s2a_ref.protected_coins, key, true);
        };
    }

    public fun is_protected<C>(account_addr: address): bool acquires Position {
        let key = key<C>();
        let position_ref = borrow_global<Position<ShadowToAsset>>(account_addr);
        is_protected_internal(&position_ref.protected_coins, key)
    }
    fun is_protected_internal(protected_coins: &SimpleMap<String,bool>, key: String): bool {
        simple_map::contains_key<String,bool>(protected_coins, &key)
    }

    ////////////////////////////////////////////////////
    /// Switch Collateral
    ////////////////////////////////////////////////////
    public fun switch_collateral<C,P>(addr: address, to_collateral_only: bool,  _key: &OperatorKey): u64 acquires Position, AccountPositionEventHandle, GlobalPositionEventHandle {
        switch_collateral_internal<C,P>(addr, to_collateral_only)
    }
    fun switch_collateral_internal<C,P>(addr: address, to_collateral_only: bool): u64 acquires Position, AccountPositionEventHandle, GlobalPositionEventHandle {
        let deposited;
        if (pool_type::is_type_asset<P>()) {
            if (to_collateral_only) {
                deposited = deposited_asset_share<C>(addr);
                update_on_withdraw<C,AssetToShadow>(addr, deposited, false);
                update_on_deposit<C,AssetToShadow>(addr, deposited, true);
            } else {
                deposited = conly_deposited_asset_share<C>(addr);
                update_on_withdraw<C,AssetToShadow>(addr, deposited, true);
                update_on_deposit<C,AssetToShadow>(addr, deposited, false);
            }
        } else {
            if (to_collateral_only) {
                deposited = deposited_shadow_share<C>(addr);
                update_on_withdraw<C,ShadowToAsset>(addr, deposited, false);
                update_on_deposit<C,ShadowToAsset>(addr, deposited, true);
            } else {
                deposited = conly_deposited_shadow_share<C>(addr);
                update_on_withdraw<C,ShadowToAsset>(addr, deposited, true);
                update_on_deposit<C,ShadowToAsset>(addr, deposited, false);
            }
        };
        deposited
    }

    public fun deposited_volume<P>(addr: address, key: String): u64 acquires Position {
        let position_ref = borrow_global_mut<Position<P>>(addr);
        deposited_volume_internal<P>(position_ref, key)
    }
    fun deposited_volume_internal<P>(position_ref: &Position<P>, key: String): u64 {
        if (vector::contains<String>(&position_ref.coins, &key)) {
            let balance = simple_map::borrow<String,Balance>(&position_ref.balance, &key);
            let (total_amount, total_share) = total_normal_deposited<P>(key);
            let normal_deposited = if (total_amount == 0 && total_share == 0) (balance.normal_deposited_share as u128) else math128::to_amount((balance.normal_deposited_share as u128), total_amount, total_share);
            let (total_amount, total_share) = total_conly_deposited<P>(key);
            let conly_deposited = if (total_amount == 0 && total_share == 0) (balance.conly_deposited_share as u128) else math128::to_amount((balance.conly_deposited_share as u128), total_amount, total_share);
            price_oracle::volume(&key, ((normal_deposited + conly_deposited) as u64)) // TODO: consider cast
        } else {
            0
        }
    }

    public fun borrowed_volume<P>(addr: address, key: String): u64 acquires Position {
        let position_ref = borrow_global_mut<Position<P>>(addr);
        borrowed_volume_internal<P>(position_ref, key)
    }
    fun borrowed_volume_internal<P>(position_ref: &Position<P>, key: String): u64 {
        if (vector::contains<String>(&position_ref.coins, &key)) {
            let (total_amount, total_share) = total_borrowed<P>(key);
            let borrowed_share = simple_map::borrow<String,Balance>(&position_ref.balance, &key).borrowed_share;
            let borrowed = if (total_amount == 0 && total_share == 0) (borrowed_share as u128) else math128::to_amount((borrowed_share as u128), total_amount, total_share);
            price_oracle::volume(&key, (borrowed as u64)) // TODO: consider cast
        } else {
            0
        }
    }

    //// internal functions to update position
    fun update_on_deposit<C,P>(
        depositor_addr: address,
        amount: u64,
        is_collateral_only: bool
    ) acquires Position, AccountPositionEventHandle, GlobalPositionEventHandle {
        let key = key<C>();
        update_position_for_deposit<P>(key, depositor_addr, amount, is_collateral_only);
    }

    fun update_on_withdraw<C,P>(
        depositor_addr: address,
        amount: u64,
        is_collateral_only: bool
    ): u64 acquires Position, AccountPositionEventHandle, GlobalPositionEventHandle {
        let key = key<C>();
        update_position_for_withdraw<P>(key, depositor_addr, amount, is_collateral_only)
    }

    fun update_on_borrow<C,P>(
        depositor_addr: address,
        amount: u64
    ) acquires Position, AccountPositionEventHandle, GlobalPositionEventHandle {
        let key = key<C>();
        update_position_for_borrow<P>(key, depositor_addr, amount);
    }

    fun update_on_repay<C,P>(
        depositor_addr: address,
        amount: u64
    ): u64 acquires Position, AccountPositionEventHandle, GlobalPositionEventHandle {
        let key = key<C>();
        update_position_for_repay<P>(key, depositor_addr, amount)
    }

    fun update_position_for_deposit<P>(key: String, addr: address, share: u64, is_collateral_only: bool) acquires Position, AccountPositionEventHandle, GlobalPositionEventHandle {
        let position_ref = borrow_global_mut<Position<P>>(addr);
        if (vector::contains<String>(&position_ref.coins, &key)) {
            let balance_ref = simple_map::borrow_mut<String,Balance>(&mut position_ref.balance, &key);
            if (is_collateral_only) {
                balance_ref.conly_deposited_share = balance_ref.conly_deposited_share + share;
            } else {
                balance_ref.normal_deposited_share = balance_ref.normal_deposited_share + share;
            };
            emit_update_position_event<P>(addr, key, balance_ref);
        } else {
            new_position<P>(addr, share, 0, is_collateral_only, key);
        };
    }

    fun update_position_for_withdraw<P>(key: String, addr: address, share: u64, is_collateral_only: bool): u64 acquires Position, AccountPositionEventHandle, GlobalPositionEventHandle {
        let position_ref = borrow_global_mut<Position<P>>(addr);
        let balance_ref = simple_map::borrow_mut<String,Balance>(&mut position_ref.balance, &key);
        if (is_collateral_only) {
            share = if (share == constant::u64_max()) balance_ref.conly_deposited_share else share;
            assert!(balance_ref.conly_deposited_share >= share, error::invalid_argument(EOVER_DEPOSITED_AMOUNT));
            balance_ref.conly_deposited_share = balance_ref.conly_deposited_share - share;
        } else {
            share = if (share == constant::u64_max()) balance_ref.normal_deposited_share else share;
            assert!(balance_ref.normal_deposited_share >= share, error::invalid_argument(EOVER_DEPOSITED_AMOUNT));
            balance_ref.normal_deposited_share = balance_ref.normal_deposited_share - share;
        };
        emit_update_position_event<P>(addr, key, balance_ref);
        remove_balance_if_unused<P>(addr, key);
        share
    }

    fun update_position_for_borrow<P>(key: String, addr: address, share: u64) acquires Position, AccountPositionEventHandle, GlobalPositionEventHandle {
        let position_ref = borrow_global_mut<Position<P>>(addr);
        if (vector::contains<String>(&position_ref.coins, &key)) {
            let balance_ref = simple_map::borrow_mut<String,Balance>(&mut position_ref.balance, &key);
            balance_ref.borrowed_share = balance_ref.borrowed_share + share;
            emit_update_position_event<P>(addr, key, balance_ref);
        } else {
            new_position<P>(addr, 0, share, false, key);
        };
    }

    fun update_position_for_repay<P>(key: String, addr: address, share: u64): u64 acquires Position, AccountPositionEventHandle, GlobalPositionEventHandle {
        let position_ref = borrow_global_mut<Position<P>>(addr);
        let balance_ref = simple_map::borrow_mut<String,Balance>(&mut position_ref.balance, &key);
        share = if (share == constant::u64_max()) balance_ref.borrowed_share else share;
        assert!(balance_ref.borrowed_share >= share, error::invalid_argument(EOVER_BORROWED_AMOUNT));
        balance_ref.borrowed_share = balance_ref.borrowed_share - share;
        emit_update_position_event<P>(addr, key, balance_ref);
        remove_balance_if_unused<P>(addr, key);
        share
    }

    fun emit_update_position_event<P>(addr: address, key: String, balance_ref: &Balance) acquires AccountPositionEventHandle, GlobalPositionEventHandle {
        event::emit_event<UpdatePositionEvent>(
            &mut borrow_global_mut<AccountPositionEventHandle<P>>(addr).update_position_event,
            UpdatePositionEvent {
                key,
                normal_deposited: balance_ref.normal_deposited_share,
                conly_deposited: balance_ref.conly_deposited_share,
                borrowed: balance_ref.borrowed_share,
            },
        );
        let owner_address = permission::owner_address();
        event::emit_event<UpdateUserPositionEvent>(
            &mut borrow_global_mut<GlobalPositionEventHandle<P>>(owner_address).update_global_position_event,
            UpdateUserPositionEvent {
                account: addr,
                key,
                normal_deposited: balance_ref.normal_deposited_share,
                conly_deposited: balance_ref.conly_deposited_share,
                borrowed: balance_ref.borrowed_share,
            },
        );
    }

    fun new_position<P>(addr: address, deposit: u64, borrow: u64, is_collateral_only: bool, key: String) acquires Position, AccountPositionEventHandle, GlobalPositionEventHandle {
        let position_ref = borrow_global_mut<Position<P>>(addr);
        vector::push_back<String>(&mut position_ref.coins, key);

        if (is_collateral_only) {
            simple_map::add<String,Balance>(&mut position_ref.balance, key, Balance {
                normal_deposited_share: 0,
                conly_deposited_share: deposit,
                borrowed_share: borrow,
            });
        } else {
            simple_map::add<String,Balance>(&mut position_ref.balance, key, Balance {
                normal_deposited_share: deposit,
                conly_deposited_share: 0,
                borrowed_share: borrow,
            });
        };

        emit_update_position_event<P>(addr, key, simple_map::borrow<String,Balance>(&position_ref.balance, &key));
    }

    fun remove_balance_if_unused<P>(addr: address, key: String) acquires Position {
        let position_ref = borrow_global_mut<Position<P>>(addr);
        let balance_ref = simple_map::borrow<String,Balance>(&position_ref.balance, &key);
        if (
            balance_ref.normal_deposited_share == 0
            && balance_ref.conly_deposited_share == 0
            && balance_ref.borrowed_share == 0 // NOTE: maybe actually only `deposited` needs to be checked.
        ) {
            simple_map::remove<String, Balance>(&mut position_ref.balance, &key);
            let (_, i) = vector::index_of<String>(&position_ref.coins, &key);
            vector::remove<String>(&mut position_ref.coins, i);
        }
    }

    fun is_safe<C,P>(addr: address): bool acquires Position {
        let key = key<C>();
        let position_ref = borrow_global<Position<P>>(addr);
        if (position_type::is_asset_to_shadow<P>()) {
            utilization_of<P>(position_ref, key) < risk_factor::lt_of(key)
        } else {
            utilization_of<P>(position_ref, key) < risk_factor::lt_of_shadow()
        }
    }

    fun is_zero_position<C,P>(addr: address): bool acquires Position {
        let key = key<C>();
        let position_ref = borrow_global<Position<P>>(addr);
        !vector::contains<String>(&position_ref.coins, &key)
    }

    fun utilization_of<P>(position_ref: &Position<P>, key: String): u64 {
        if (vector::contains<String>(&position_ref.coins, &key)) {
            let deposited = deposited_volume_internal(position_ref, key);
            let borrowed = borrowed_volume_internal(position_ref, key);
            if (deposited == 0 && borrowed != 0) {
                return constant::u64_max()
            } else if (deposited == 0) { 
                return 0 
            };
            borrowed * risk_factor::precision() / deposited // TODO: check calculation order (division is last?)
        } else {
            0
        }
    }

    public fun deposited_asset_share<C>(addr: address): u64 acquires Position {
        deposited_asset_share_with(key<C>(), addr)
    }

    public fun deposited_asset_share_with(key: String, addr: address): u64 acquires Position {
        if (!exists<Position<AssetToShadow>>(addr)) return 0;
        let position_ref = borrow_global<Position<AssetToShadow>>(addr);
        if (simple_map::contains_key<String,Balance>(&position_ref.balance, &key)) {
            simple_map::borrow<String,Balance>(&position_ref.balance, &key).normal_deposited_share
        } else {
            0
        }
    }

    public fun conly_deposited_asset_share<C>(addr: address): u64 acquires Position {
        conly_deposited_asset_share_with(key<C>(), addr)
    }

    public fun conly_deposited_asset_share_with(key: String, addr: address): u64 acquires Position {
        if (!exists<Position<AssetToShadow>>(addr)) return 0;
        let position_ref = borrow_global<Position<AssetToShadow>>(addr);
        if (simple_map::contains_key<String,Balance>(&position_ref.balance, &key)) {
            simple_map::borrow<String,Balance>(&position_ref.balance, &key).conly_deposited_share
        } else {
            0
        }
    }

    public fun borrowed_asset_share<C>(addr: address): u64 acquires Position {
        let key = key<C>();
        if (!exists<Position<ShadowToAsset>>(addr)) return 0;
        let position_ref = borrow_global<Position<ShadowToAsset>>(addr);
        if (simple_map::contains_key<String,Balance>(&position_ref.balance, &key)) {
            simple_map::borrow<String,Balance>(&position_ref.balance, &key).borrowed_share
        } else {
            0
        }
    }

    public fun deposited_shadow_share<C>(addr: address): u64 acquires Position {
        deposited_shadow_share_with(key<C>(), addr)
    }

    public fun deposited_shadow_share_with(key: String, addr: address): u64 acquires Position {
        if (!exists<Position<ShadowToAsset>>(addr)) return 0;
        let position_ref = borrow_global<Position<ShadowToAsset>>(addr);
        if (simple_map::contains_key<String,Balance>(&position_ref.balance, &key)) {
            simple_map::borrow<String,Balance>(&position_ref.balance, &key).normal_deposited_share
        } else {
            0
        }
    }

    public fun conly_deposited_shadow_share<C>(addr: address): u64 acquires Position {
        conly_deposited_shadow_share_with(key<C>(), addr)
    }

    public fun conly_deposited_shadow_share_with(key: String, addr: address): u64 acquires Position {
        if (!exists<Position<ShadowToAsset>>(addr)) return 0;
        let position_ref = borrow_global<Position<ShadowToAsset>>(addr);
        if (simple_map::contains_key<String,Balance>(&position_ref.balance, &key)) {
            simple_map::borrow<String,Balance>(&position_ref.balance, &key).conly_deposited_share
        } else {
            0
        }
    }

    public fun borrowed_shadow_share<C>(addr: address): u64 acquires Position {
        let key = key<C>();
        borrowed_shadow_share_with(key, addr)
    }

    public fun borrowed_shadow_share_with(key: String, addr: address): u64 acquires Position {
        if (!exists<Position<AssetToShadow>>(addr)) return 0;
        let position_ref = borrow_global<Position<AssetToShadow>>(addr);
        if (simple_map::contains_key<String,Balance>(&position_ref.balance, &key)) {
            simple_map::borrow<String,Balance>(&position_ref.balance, &key).borrowed_share
        } else {
            0
        }
    }

    //// get total from pools
    fun total_normal_deposited<P>(key: String): (u128, u128) {
        if (position_type::is_asset_to_shadow<P>()) {
            total_normal_deposited_for_asset(key)
        } else {
            total_normal_deposited_for_shadow(key)
        }
    }
    fun total_normal_deposited_for_asset(key: String): (u128, u128) {
        let total_amount = asset_pool::total_normal_deposited_amount_with(key);
        let total_shares = asset_pool::total_normal_deposited_share_with(key);
        (total_amount, total_shares)
    }
    fun total_normal_deposited_for_shadow(key: String): (u128, u128) {
        let total_amount = shadow_pool::normal_deposited_amount_with(key);
        let total_shares = shadow_pool::normal_deposited_share_with(key);
        (total_amount, total_shares)
    }
    fun total_conly_deposited<P>(key: String): (u128, u128) {
        if (position_type::is_asset_to_shadow<P>()) {
            total_conly_deposited_for_asset(key)
        } else {
            total_conly_deposited_for_shadow(key)
        }
    }
    fun total_conly_deposited_for_asset(key: String): (u128, u128) {
        let total_amount = asset_pool::total_conly_deposited_amount_with(key);
        let total_shares = asset_pool::total_conly_deposited_share_with(key);
        (total_amount, total_shares)
    }
    fun total_conly_deposited_for_shadow(key: String): (u128, u128) {
        let total_amount = shadow_pool::conly_deposited_amount_with(key);
        let total_shares = shadow_pool::conly_deposited_share_with(key);
        (total_amount, total_shares)
    }
    fun total_borrowed<P>(key: String): (u128, u128) {
        // NOTE: when you want to know borrowing asset's volume by depositing shadow (= position type is ShadowToAsset), check asset_pool's total about borrowed.
        if (position_type::is_shadow_to_asset<P>()) {
            total_borrowed_for_asset(key)
        } else {
            total_borrowed_for_shadow(key)
        }
    }
    fun total_borrowed_for_asset(key: String): (u128, u128) {
        let total_amount = asset_pool::total_borrowed_amount_with(key);
        let total_shares = asset_pool::total_borrowed_share_with(key);
        (total_amount, total_shares)
    }
    fun total_borrowed_for_shadow(key: String): (u128, u128) {
        let total_amount = shadow_pool::borrowed_amount_with(key);
        let total_shares = shadow_pool::borrowed_share_with(key);
        (total_amount, total_shares)
    }

    #[test_only]
    use leizd_aptos_common::pool_type::{Asset,Shadow};
    #[test_only]
    use leizd_aptos_common::test_coin::{WETH,UNI,USDC,USDT};
    #[test_only]
    use leizd::test_initializer;

    // for deposit
    #[test_only]
    fun setup(owner: &signer) {
        account::create_account_for_test(signer::address_of(owner));
        initialize(owner);
        test_initializer::initialize(owner);
        asset_pool::initialize(owner);
        shadow_pool::initialize(owner);
        asset_pool::init_pool_for_test<WETH>(owner);
        asset_pool::init_pool_for_test<UNI>(owner);
        asset_pool::init_pool_for_test<USDC>(owner);
        asset_pool::init_pool_for_test<USDT>(owner);
    }
    #[test_only]
    fun borrow_unsafe_for_test<C,P>(borrower_addr: address, amount: u64) acquires Position, AccountPositionEventHandle, GlobalPositionEventHandle {
        if (pool_type::is_type_asset<P>()) {
            update_on_borrow<C,ShadowToAsset>(borrower_addr, amount);
        } else {
            update_on_borrow<C,AssetToShadow>(borrower_addr, amount);
        };
    }
    #[test_only]
    public fun initialize_position_if_necessary_for_test(account: &signer) {
        initialize_position_if_necessary(account);
    }

    #[test(owner=@leizd,account=@0x111)]
    public fun test_protect_coin_and_unprotect_coin(owner: &signer, account: &signer) acquires Position, AccountPositionEventHandle, GlobalPositionEventHandle {
        setup(owner);
        let key = key<WETH>();
        let account_addr = signer::address_of(account);
        account::create_account_for_test(account_addr);
        initialize_position_if_necessary(account);
        new_position<ShadowToAsset>(account_addr, 10, 0, false, key);
        assert!(!is_protected<WETH>(account_addr), 0);

        unable_to_rebalance_internal<WETH>(account);
        assert!(is_protected<WETH>(account_addr), 0);

        enable_to_rebalance_internal<WETH>(account);
        assert!(!is_protected<WETH>(account_addr), 0);
    }
    #[test(owner=@leizd,account=@0x111)]
    public entry fun test_deposit_weth(owner: &signer, account: &signer) acquires Position, AccountPositionEventHandle, GlobalPositionEventHandle {
        setup(owner);
        let account_addr = signer::address_of(account);
        account::create_account_for_test(account_addr);

        deposit_internal<WETH,Asset>(account, account_addr, 800000, false);
        assert!(deposited_asset_share<WETH>(account_addr) == 800000, 0);
        assert!(conly_deposited_asset_share<WETH>(account_addr) == 0, 0);

        assert!(event::counter<UpdatePositionEvent>(&borrow_global<AccountPositionEventHandle<AssetToShadow>>(account_addr).update_position_event) == 1, 0);
    }
    #[test(owner=@leizd,account1=@0x111,account2=@0x222)]
    public entry fun test_deposit_weth_by_two(owner: &signer, account1: &signer, account2: &signer) acquires Position, AccountPositionEventHandle, GlobalPositionEventHandle {
        setup(owner);
        let account1_addr = signer::address_of(account1);
        let account2_addr = signer::address_of(account2);
        account::create_account_for_test(account1_addr);
        account::create_account_for_test(account2_addr);

        deposit_internal<WETH,Asset>(account1, account1_addr, 800000, false);
        deposit_internal<WETH,Asset>(account2, account2_addr, 200000, false);
        assert!(deposited_asset_share<WETH>(account1_addr) == 800000, 0);
        assert!(deposited_asset_share<WETH>(account2_addr) == 200000, 0);
    }
    #[test(owner=@leizd,account=@0x111)]
    public entry fun test_deposit_weth_for_only_collateral(owner: &signer, account: &signer) acquires Position, AccountPositionEventHandle, GlobalPositionEventHandle {
        setup(owner);
        let account_addr = signer::address_of(account);
        account::create_account_for_test(account_addr);

        deposit_internal<WETH,Asset>(account, account_addr, 800000, true);
        assert!(deposited_asset_share<WETH>(account_addr) == 0, 0);
        assert!(conly_deposited_asset_share<WETH>(account_addr) == 800000, 0);
    }
    #[test(owner=@leizd,account=@0x111)]
    public entry fun test_deposit_shadow(owner: &signer, account: &signer) acquires Position, AccountPositionEventHandle, GlobalPositionEventHandle {
        setup(owner);
        let account_addr = signer::address_of(account);
        account::create_account_for_test(account_addr);

        deposit_internal<WETH,Shadow>(account, account_addr, 800000, false);
        assert!(deposited_shadow_share<WETH>(account_addr) == 800000, 0);
        assert!(conly_deposited_shadow_share<WETH>(account_addr) == 0, 0);
    }
    #[test(owner=@leizd,account=@0x111)]
    public entry fun test_deposit_shadow_for_only_collateral(owner: &signer, account: &signer) acquires Position, AccountPositionEventHandle, GlobalPositionEventHandle {
        setup(owner);
        let account_addr = signer::address_of(account);
        account::create_account_for_test(account_addr);

        deposit_internal<WETH,Shadow>(account, account_addr, 800000, true);
        assert!(deposited_shadow_share<WETH>(account_addr) == 0, 0);
        assert!(conly_deposited_shadow_share<WETH>(account_addr) == 800000, 0);
    }
    #[test(owner=@leizd,account=@0x111)]
    public entry fun test_deposit_with_all_patterns(owner: &signer, account: &signer) acquires Position, AccountPositionEventHandle, GlobalPositionEventHandle {
        setup(owner);
        let account_addr = signer::address_of(account);
        account::create_account_for_test(account_addr);

        deposit_internal<WETH,Asset>(account, account_addr, 1, false);
        deposit_internal<UNI,Asset>(account, account_addr, 2, true);
        deposit_internal<WETH,Shadow>(account, account_addr, 10, false);
        deposit_internal<UNI,Shadow>(account, account_addr, 20, true);
        assert!(deposited_asset_share<WETH>(account_addr) == 1, 0);
        assert!(conly_deposited_asset_share<UNI>(account_addr) == 2, 0);
        assert!(deposited_shadow_share<WETH>(account_addr) == 10, 0);
        assert!(conly_deposited_shadow_share<UNI>(account_addr) == 20, 0);

        assert!(event::counter<UpdatePositionEvent>(&borrow_global<AccountPositionEventHandle<AssetToShadow>>(account_addr).update_position_event) == 2, 0);
        assert!(event::counter<UpdatePositionEvent>(&borrow_global<AccountPositionEventHandle<ShadowToAsset>>(account_addr).update_position_event) == 2, 0);
    }
    #[test(owner=@leizd,account=@0x111)]
    #[expected_failure(abort_code = 65544)]
    fun test_deposit_asset_by_collateral_only_asset_after_depositing_normal(owner: &signer, account: &signer) acquires Position, AccountPositionEventHandle, GlobalPositionEventHandle {
        setup(owner);
        let account_addr = signer::address_of(account);
        account::create_account_for_test(account_addr);

        deposit_internal<WETH,Asset>(account, account_addr, 1, false);
        deposit_internal<WETH,Asset>(account, account_addr, 1, true);
    }
    #[test(owner=@leizd,account=@0x111)]
    #[expected_failure(abort_code = 65545)]
    fun test_deposit_asset_by_normal_after_depositing_collateral_only(owner: &signer, account: &signer) acquires Position, AccountPositionEventHandle, GlobalPositionEventHandle {
        setup(owner);
        let account_addr = signer::address_of(account);
        account::create_account_for_test(account_addr);

        deposit_internal<WETH,Asset>(account, account_addr, 1, true);
        deposit_internal<WETH,Asset>(account, account_addr, 1, false);
    }
    #[test(owner=@leizd,account=@0x111)]
    #[expected_failure(abort_code = 65544)]
    fun test_deposit_shadow_by_collateral_only_asset_after_depositing_normal(owner: &signer, account: &signer) acquires Position, AccountPositionEventHandle, GlobalPositionEventHandle {
        setup(owner);
        let account_addr = signer::address_of(account);
        account::create_account_for_test(account_addr);

        deposit_internal<WETH,Shadow>(account, account_addr, 1, false);
        deposit_internal<WETH,Shadow>(account, account_addr, 1, true);
    }
    #[test(owner=@leizd,account=@0x111)]
    #[expected_failure(abort_code = 65545)]
    fun test_deposit_shadow_by_normal_after_depositing_collateral_only(owner: &signer, account: &signer) acquires Position, AccountPositionEventHandle, GlobalPositionEventHandle {
        setup(owner);
        let account_addr = signer::address_of(account);
        account::create_account_for_test(account_addr);

        deposit_internal<WETH,Shadow>(account, account_addr, 1, true);
        deposit_internal<WETH,Shadow>(account, account_addr, 1, false);
    }

    // for withdraw
    #[test(owner=@leizd,account=@0x111)]
    public entry fun test_withdraw_weth(owner: &signer, account: &signer) acquires Position, AccountPositionEventHandle, GlobalPositionEventHandle {
        setup(owner);
        test_initializer::initialize_price_oracle_with_fixed_price_for_test(owner);
        let account_addr = signer::address_of(account);
        account::create_account_for_test(account_addr);

        deposit_internal<WETH,Asset>(account, account_addr, 700000, false);
        withdraw_internal<WETH,Asset>(account_addr, 600000, false);
        assert!(deposited_asset_share<WETH>(account_addr) == 100000, 0);

        assert!(event::counter<UpdatePositionEvent>(&borrow_global<AccountPositionEventHandle<AssetToShadow>>(account_addr).update_position_event) == 2, 0);
    }
    #[test(owner=@leizd,account=@0x111)]
    public entry fun test_withdraw_with_same_as_deposited_amount(owner: &signer, account: &signer) acquires Position, AccountPositionEventHandle, GlobalPositionEventHandle {
        setup(owner);
        test_initializer::initialize_price_oracle_with_fixed_price_for_test(owner);
        let account_addr = signer::address_of(account);
        account::create_account_for_test(account_addr);

        deposit_internal<WETH,Asset>(account, account_addr, 30, false);
        withdraw_internal<WETH,Asset>(account_addr, 30, false);
        assert!(deposited_asset_share<WETH>(account_addr) == 0, 0);
    }
    #[test(owner=@leizd,account=@0x111)]
    #[expected_failure(abort_code = 65541)]
    public entry fun test_withdraw_with_more_than_deposited_amount(owner: &signer, account: &signer) acquires Position, AccountPositionEventHandle, GlobalPositionEventHandle {
        setup(owner);
        let account_addr = signer::address_of(account);
        account::create_account_for_test(account_addr);

        deposit_internal<WETH,Asset>(account, account_addr, 30, false);
        withdraw_internal<WETH,Asset>(account_addr, 31, false);
    }
    #[test(owner=@leizd,account=@0x111)]
    public entry fun test_withdraw_for_only_collateral(owner: &signer, account: &signer) acquires Position, AccountPositionEventHandle, GlobalPositionEventHandle {
        setup(owner);
        test_initializer::initialize_price_oracle_with_fixed_price_for_test(owner);
        let account_addr = signer::address_of(account);
        account::create_account_for_test(account_addr);

        deposit_internal<WETH,Asset>(account, account_addr, 700000, true);
        withdraw_internal<WETH,Asset>(account_addr, 600000, true);

        assert!(deposited_asset_share<WETH>(account_addr) == 0, 0);
        assert!(conly_deposited_asset_share<WETH>(account_addr) == 100000, 0);
    }
    #[test(owner=@leizd,account=@0x111)]
    public entry fun test_withdraw_shadow(owner: &signer, account: &signer) acquires Position, AccountPositionEventHandle, GlobalPositionEventHandle {
        setup(owner);
        test_initializer::initialize_price_oracle_with_fixed_price_for_test(owner);
        let account_addr = signer::address_of(account);
        account::create_account_for_test(account_addr);

        deposit_internal<WETH,Shadow>(account, account_addr, 700000, false);
        withdraw_internal<WETH,Shadow>(account_addr, 600000, false);

        assert!(deposited_shadow_share<WETH>(account_addr) == 100000, 0);
        assert!(conly_deposited_shadow_share<WETH>(account_addr) == 0, 0);
    }
    #[test(owner=@leizd,account=@0x111)]
    public entry fun test_withdraw_shadow_for_only_collateral(owner: &signer, account: &signer) acquires Position, AccountPositionEventHandle, GlobalPositionEventHandle {
        setup(owner);
        test_initializer::initialize_price_oracle_with_fixed_price_for_test(owner);
        let account_addr = signer::address_of(account);
        account::create_account_for_test(account_addr);

        deposit_internal<WETH,Shadow>(account, account_addr, 700000, true);
        withdraw_internal<WETH,Shadow>(account_addr, 600000, true);

        assert!(deposited_shadow_share<WETH>(account_addr) == 0, 0);
        assert!(conly_deposited_shadow_share<WETH>(account_addr) == 100000, 0);
    }
    #[test(owner=@leizd,account=@0x111)]
    public entry fun test_withdraw_all(owner: &signer, account: &signer) acquires Position, AccountPositionEventHandle, GlobalPositionEventHandle {
        setup(owner);
        test_initializer::initialize_price_oracle_with_fixed_price_for_test(owner);
        let account_addr = signer::address_of(account);
        account::create_account_for_test(account_addr);

        deposit_internal<WETH,Shadow>(account, account_addr, 700000, true);
        withdraw_internal<WETH,Shadow>(account_addr, constant::u64_max(), true);

        assert!(deposited_shadow_share<WETH>(account_addr) == 0, 0);
        assert!(conly_deposited_shadow_share<WETH>(account_addr) == 0, 0);
    }
    #[test(owner=@leizd,account=@0x111)]
    public entry fun test_withdraw_with_all_patterns(owner: &signer, account: &signer) acquires Position, AccountPositionEventHandle, GlobalPositionEventHandle {
        setup(owner);
        test_initializer::initialize_price_oracle_with_fixed_price_for_test(owner);
        let account_addr = signer::address_of(account);
        account::create_account_for_test(account_addr);

        deposit_internal<WETH,Asset>(account, account_addr, 100, false);
        deposit_internal<UNI,Asset>(account, account_addr, 100, true);
        deposit_internal<WETH,Shadow>(account, account_addr, 100, false);
        deposit_internal<UNI,Shadow>(account, account_addr, 100, true);
        withdraw_internal<WETH,Asset>(account_addr, 1, false);
        withdraw_internal<UNI,Asset>(account_addr, 2, true);
        withdraw_internal<WETH,Shadow>(account_addr, 10, false);
        withdraw_internal<UNI,Shadow>(account_addr, 20, true);
        assert!(deposited_asset_share<WETH>(account_addr) == 99, 0);
        assert!(conly_deposited_asset_share<UNI>(account_addr) == 98, 0);
        assert!(deposited_shadow_share<WETH>(account_addr) == 90, 0);
        assert!(conly_deposited_shadow_share<UNI>(account_addr) == 80, 0);

        assert!(event::counter<UpdatePositionEvent>(&borrow_global<AccountPositionEventHandle<AssetToShadow>>(account_addr).update_position_event) == 4, 0);
        assert!(event::counter<UpdatePositionEvent>(&borrow_global<AccountPositionEventHandle<ShadowToAsset>>(account_addr).update_position_event) == 4, 0);
    }

    // for borrow
    #[test(owner=@leizd,account=@0x111)]
    public entry fun test_borrow_unsafe(owner: &signer, account: &signer) acquires Position, AccountPositionEventHandle, GlobalPositionEventHandle {
        setup(owner);
        test_initializer::initialize_price_oracle_with_fixed_price_for_test(owner);
        let account_addr = signer::address_of(account);
        account::create_account_for_test(account_addr);

        deposit_internal<WETH,Shadow>(account, account_addr, 1, false); // for generating Position
        borrow_unsafe_for_test<WETH,Asset>(account_addr, 10);
        assert!(deposited_shadow_share<WETH>(account_addr) == 1, 0);
        assert!(conly_deposited_shadow_share<WETH>(account_addr) == 0, 0);
        assert!(borrowed_asset_share<WETH>(account_addr) == 10, 0);

        assert!(event::counter<UpdatePositionEvent>(&borrow_global<AccountPositionEventHandle<ShadowToAsset>>(account_addr).update_position_event) == 2, 0);
    }
    #[test(owner=@leizd,account=@0x111)]
    public entry fun test_borrow_asset(owner: &signer, account: &signer) acquires Position, AccountPositionEventHandle, GlobalPositionEventHandle {
        setup(owner);
        test_initializer::initialize_price_oracle_with_fixed_price_for_test(owner);
        let account_addr = signer::address_of(account);
        account::create_account_for_test(account_addr);

        // check prerequisite
        let lt = risk_factor::lt_of_shadow();
        assert!(lt == risk_factor::precision() * 95 / 100, 0); // 95%

        // execute
        let deposit_amount = 10000;
        let borrow_amount = 8999;
        deposit_internal<WETH,Shadow>(account, account_addr, deposit_amount, false);
        borrow_internal<WETH,Asset>(account, account_addr, borrow_amount);
        let weth_key = key<WETH>();
        assert!(deposited_shadow_share<WETH>(account_addr) == deposit_amount, 0);
        assert!(deposited_volume<ShadowToAsset>(account_addr, weth_key) == deposit_amount, 0);
        assert!(borrowed_asset_share<WETH>(account_addr) == borrow_amount, 0);
        assert!(borrowed_volume<ShadowToAsset>(account_addr, weth_key) == borrow_amount, 0);
        //// calculate
        let utilization = utilization_of<ShadowToAsset>(borrow_global<Position<ShadowToAsset>>(account_addr), key<WETH>());
        assert!(lt - utilization == (9500 - borrow_amount) * risk_factor::precision() / deposit_amount, 0);
    }
    #[test(owner=@leizd,account=@0x111)]
    public entry fun test_borrow_shadow(owner: &signer, account: &signer) acquires Position, AccountPositionEventHandle, GlobalPositionEventHandle {
        setup(owner);
        test_initializer::initialize_price_oracle_with_fixed_price_for_test(owner);
        let account_addr = signer::address_of(account);
        account::create_account_for_test(account_addr);

        // check prerequisite
        let weth_key = key<WETH>();
        let lt = risk_factor::lt_of(weth_key);
        assert!(lt == risk_factor::precision() * 85 / 100, 0); // 85%

        // execute
        let deposit_amount = 10000;
        let borrow_amount = 8499; // (10000 * 85%) - 1
        deposit_internal<WETH,Asset>(account, account_addr, deposit_amount, false);
        borrow_internal<WETH,Shadow>(account, account_addr, borrow_amount);
        assert!(deposited_asset_share<WETH>(account_addr) == deposit_amount, 0);
        assert!(deposited_volume<AssetToShadow>(account_addr, weth_key) == deposit_amount, 0);
        assert!(borrowed_shadow_share<WETH>(account_addr) == borrow_amount, 0);
        assert!(borrowed_volume<AssetToShadow>(account_addr, weth_key) == borrow_amount, 0);
        //// calculate
        let utilization = utilization_of<AssetToShadow>(borrow_global<Position<AssetToShadow>>(account_addr), weth_key);
        assert!(lt - utilization == (8500 - borrow_amount) * risk_factor::precision() / deposit_amount, 0);
    }
    #[test(owner=@leizd,account=@0x111)]
    #[expected_failure(abort_code = 196610)]
    public entry fun test_borrow_asset_when_over_borrowable(owner: &signer, account: &signer) acquires Position, AccountPositionEventHandle, GlobalPositionEventHandle {
        setup(owner);
        test_initializer::initialize_price_oracle_with_fixed_price_for_test(owner);
        let account_addr = signer::address_of(account);
        account::create_account_for_test(account_addr);

        // check prerequisite
        let lt = risk_factor::lt_of_shadow();
        assert!(lt == risk_factor::precision() * 95 / 100, 0); // 95%

        // execute
        deposit_internal<WETH,Shadow>(account, account_addr, 10000, false);
        borrow_internal<WETH,Asset>(account, account_addr, 10000);
    }
    #[test(owner=@leizd,account=@0x111)]
    #[expected_failure(abort_code = 196610)]
    public entry fun test_borrow_shadow_when_over_borrowable(owner: &signer, account: &signer) acquires Position, AccountPositionEventHandle, GlobalPositionEventHandle {
        setup(owner);
        test_initializer::initialize_price_oracle_with_fixed_price_for_test(owner);
        let account_addr = signer::address_of(account);
        account::create_account_for_test(account_addr);

        // check prerequisite
        let weth_key = key<WETH>();
        let lt = risk_factor::lt_of(weth_key);
        assert!(lt == risk_factor::precision() * 85 / 100, 0); // 85%

        // execute
        deposit_internal<WETH,Asset>(account, account_addr, 10000, false);
        borrow_internal<WETH,Shadow>(account, account_addr, 8500);
    }

    // borrow shadow with rebalance
    #[test(owner=@leizd,account1=@0x111)]
    public entry fun test_borrow_asset_with_rebalance__optimize_shadow(owner: &signer, account1: &signer) acquires Position, AccountPositionEventHandle, GlobalPositionEventHandle {
        setup(owner);
        test_initializer::initialize_price_oracle_with_fixed_price_for_test(owner);
        let account1_addr = signer::address_of(account1);
        account::create_account_for_test(account1_addr);

        deposit_internal<WETH,Asset>(account1, account1_addr, 100000, false);
        deposit_internal<USDC,Shadow>(account1, account1_addr, 100000, false);
        
        borrow_asset_with_rebalance_internal<UNI>(account1_addr, 10000);
        assert!(deposited_asset_share<WETH>(account1_addr) == 100000, 0);
        assert!(deposited_shadow_share<WETH>(account1_addr) == 0, 0);
        assert!(deposited_shadow_share<USDC>(account1_addr) == 0, 0);
        assert!(deposited_shadow_share<UNI>(account1_addr) == 100000, 0);
        assert!(borrowed_asset_share<UNI>(account1_addr) == 10000, 0);
        assert!(borrowed_shadow_share<WETH>(account1_addr) == 0, 0);
    }
    #[test(owner=@leizd,account1=@0x111)]
    public entry fun test_borrow_asset_with_rebalance__optimize_shadow2(owner: &signer, account1: &signer) acquires Position, AccountPositionEventHandle, GlobalPositionEventHandle {
        setup(owner);
        test_initializer::initialize_price_oracle_with_fixed_price_for_test(owner);
        let account1_addr = signer::address_of(account1);
        account::create_account_for_test(account1_addr);

        deposit_internal<WETH,Asset>(account1, account1_addr, 100000, false);
        deposit_internal<USDC,Shadow>(account1, account1_addr, 100000, false);
        borrow_internal<USDC,Asset>(account1, account1_addr, 50000);
        
        borrow_asset_with_rebalance_internal<UNI>(account1_addr, 10000);
        assert!(deposited_asset_share<WETH>(account1_addr) == 100000, 0);
        assert!(deposited_shadow_share<WETH>(account1_addr) == 0, 0);
        assert!(deposited_shadow_share<USDC>(account1_addr) == 83332, 0); // TODO: 83333?
        assert!(deposited_shadow_share<UNI>(account1_addr) == 16666, 0); // TODO: 16667?
        assert!(borrowed_asset_share<UNI>(account1_addr) == 10000, 0);
        assert!(borrowed_shadow_share<WETH>(account1_addr) == 0, 0);
    }
    #[test(owner=@leizd,account1=@0x111)]
    public entry fun test_borrow_asset_with_rebalance__optimize_shadow3(owner: &signer, account1: &signer) acquires Position, AccountPositionEventHandle, GlobalPositionEventHandle {
        setup(owner);
        test_initializer::initialize_price_oracle_with_fixed_price_for_test(owner);
        let account1_addr = signer::address_of(account1);
        account::create_account_for_test(account1_addr);

        deposit_internal<WETH,Asset>(account1, account1_addr, 100000, false);
        deposit_internal<WETH,Shadow>(account1, account1_addr, 50000, false);
        deposit_internal<USDC,Shadow>(account1, account1_addr, 100000, false);
        deposit_internal<UNI,Shadow>(account1, account1_addr, 10000, false);
        borrow_internal<WETH,Shadow>(account1, account1_addr, 10000);
        borrow_internal<USDC,Asset>(account1, account1_addr, 50000);
        
        borrow_asset_with_rebalance_internal<UNI>(account1_addr, 10000);
        assert!(deposited_asset_share<WETH>(account1_addr) == 100000, 0);
        assert!(deposited_shadow_share<WETH>(account1_addr) == 0, 0);
        assert!(deposited_shadow_share<USDC>(account1_addr) == 133332, 0); // TODO: 133333?
        assert!(deposited_shadow_share<UNI>(account1_addr) == 26666, 0); // TODO: 26667?
        assert!(borrowed_shadow_share<WETH>(account1_addr) == 10000, 0);
        assert!(borrowed_asset_share<USDC>(account1_addr) == 50000, 0);
        assert!(borrowed_asset_share<UNI>(account1_addr) == 10000, 0);
    }
    #[test(owner=@leizd,account1=@0x111)]
    public entry fun test_borrow_asset_with_rebalance__optimize_shadow4(owner: &signer, account1: &signer) acquires Position, AccountPositionEventHandle, GlobalPositionEventHandle {
        setup(owner);
        test_initializer::initialize_price_oracle_with_fixed_price_for_test(owner);
        let account1_addr = signer::address_of(account1);
        account::create_account_for_test(account1_addr);

        deposit_internal<WETH,Asset>(account1, account1_addr, 100000, false);
        deposit_internal<WETH,Shadow>(account1, account1_addr, 50000, false);
        deposit_internal<USDC,Shadow>(account1, account1_addr, 100000, false);
        deposit_internal<UNI,Shadow>(account1, account1_addr, 10000, false);
        borrow_internal<WETH,Shadow>(account1, account1_addr, 10000);
        borrow_internal<USDC,Asset>(account1, account1_addr, 50000);
        unable_to_rebalance_internal<WETH>(account1);
        
        borrow_asset_with_rebalance_internal<UNI>(account1_addr, 10000);
        assert!(deposited_asset_share<WETH>(account1_addr) == 100000, 0);
        assert!(deposited_shadow_share<WETH>(account1_addr) == 50000, 0);
        assert!(deposited_shadow_share<USDC>(account1_addr) == 91666, 0); // TODO: 91667?
        assert!(deposited_shadow_share<UNI>(account1_addr) == 18332, 0); // TODO: 18333?
        assert!(borrowed_shadow_share<WETH>(account1_addr) == 10000, 0);
        assert!(borrowed_asset_share<USDC>(account1_addr) == 50000, 0);
        assert!(borrowed_asset_share<UNI>(account1_addr) == 10000, 0);
    }

    #[test(owner=@leizd,account1=@0x111)]
    public entry fun test_borrow_asset_with_rebalance__borrow_and_deposit(owner: &signer, account1: &signer) acquires Position, AccountPositionEventHandle, GlobalPositionEventHandle {
        setup(owner);
        test_initializer::initialize_price_oracle_with_fixed_price_for_test(owner);
        let account1_addr = signer::address_of(account1);
        account::create_account_for_test(account1_addr);

        deposit_internal<WETH,Asset>(account1, account1_addr, 100000, false);

        borrow_asset_with_rebalance_internal<UNI>(account1_addr, 10000);
        assert!(deposited_asset_share<WETH>(account1_addr) == 100000, 0);
        assert!(borrowed_shadow_share<WETH>(account1_addr) == 11111, 0);
        assert!(deposited_shadow_share<UNI>(account1_addr) == 11111, 0); // TODO: 11111?
        assert!(borrowed_asset_share<UNI>(account1_addr) == 10000, 0);
    }
    #[test(owner=@leizd,account1=@0x111)]
    public entry fun test_borrow_asset_with_rebalance__borrow_and_deposit2(owner: &signer, account1: &signer) acquires Position, AccountPositionEventHandle, GlobalPositionEventHandle {
        setup(owner);
        test_initializer::initialize_price_oracle_with_fixed_price_for_test(owner);
        let account1_addr = signer::address_of(account1);
        account::create_account_for_test(account1_addr);

        deposit_internal<WETH,Asset>(account1, account1_addr, 100000, false);
        deposit_internal<USDC,Asset>(account1, account1_addr, 50000, false);

        borrow_asset_with_rebalance_internal<UNI>(account1_addr, 10000);
        assert!(deposited_asset_share<WETH>(account1_addr) == 100000, 0);
        assert!(deposited_asset_share<USDC>(account1_addr) == 50000, 0);
        assert!(borrowed_shadow_share<WETH>(account1_addr) == 7407, 0);
        assert!(borrowed_shadow_share<USDC>(account1_addr) == 3703, 0); // TODO: 3704?
        assert!(deposited_shadow_share<UNI>(account1_addr) == 11111, 0);
        assert!(borrowed_asset_share<UNI>(account1_addr) == 10000, 0);        
    }
    #[test(owner=@leizd,account1=@0x111)]
    public entry fun test_borrow_asset_with_rebalance__borrow_and_deposit3(owner: &signer, account1: &signer) acquires Position, AccountPositionEventHandle, GlobalPositionEventHandle {
        setup(owner);
        test_initializer::initialize_price_oracle_with_fixed_price_for_test(owner);
        let account1_addr = signer::address_of(account1);
        account::create_account_for_test(account1_addr);

        deposit_internal<WETH,Asset>(account1, account1_addr, 100000, false);
        deposit_internal<USDC,Asset>(account1, account1_addr, 50000, false);
        deposit_internal<USDT,Shadow>(account1, account1_addr, 50000, false);
        borrow_internal<WETH,Shadow>(account1, account1_addr, 9000);
        borrow_unsafe_for_test<USDT,Asset>(account1_addr, 47500);

        borrow_asset_with_rebalance_internal<UNI>(account1_addr, 10000);
        assert!(deposited_asset_share<WETH>(account1_addr) == 100000, 0);
        assert!(borrowed_shadow_share<WETH>(account1_addr) == 13407, 0);
        assert!(deposited_shadow_share<WETH>(account1_addr) == 0, 0);
        assert!(borrowed_asset_share<WETH>(account1_addr) == 0, 0);

        assert!(deposited_asset_share<USDC>(account1_addr) == 50000, 0);
        assert!(borrowed_shadow_share<USDC>(account1_addr) == 6703, 0); // TODO: 6704?
        assert!(deposited_shadow_share<USDC>(account1_addr) == 0, 0);
        assert!(borrowed_asset_share<USDC>(account1_addr) == 0, 0);

        assert!(deposited_shadow_share<USDT>(account1_addr) == 50000, 0);
        assert!(borrowed_asset_share<USDT>(account1_addr) == 47500, 0);
        assert!(deposited_asset_share<USDT>(account1_addr) == 0, 0);
        assert!(borrowed_shadow_share<USDT>(account1_addr) == 0, 0);

        assert!(deposited_shadow_share<UNI>(account1_addr) == 11111, 0);
        assert!(borrowed_asset_share<UNI>(account1_addr) == 10000, 0);
        assert!(deposited_asset_share<UNI>(account1_addr) == 0, 0);
        assert!(borrowed_shadow_share<UNI>(account1_addr) == 0, 0);
    }
    #[test(owner=@leizd,account1=@0x111)]
    public entry fun test_borrow_asset_with_rebalance__borrow_and_deposit4(owner: &signer, account1: &signer) acquires Position, AccountPositionEventHandle, GlobalPositionEventHandle {
        setup(owner);
        test_initializer::initialize_price_oracle_with_fixed_price_for_test(owner);
        let account1_addr = signer::address_of(account1);
        account::create_account_for_test(account1_addr);

        deposit_internal<WETH,Asset>(account1, account1_addr, 100000, false);
        deposit_internal<USDC,Asset>(account1, account1_addr, 50000, false);
        deposit_internal<USDT,Shadow>(account1, account1_addr, 50000, false);
        borrow_internal<WETH,Shadow>(account1, account1_addr, 50000);
        borrow_unsafe_for_test<USDT,Asset>(account1_addr, 47500);

        borrow_asset_with_rebalance_internal<UNI>(account1_addr, 10000);
        assert!(deposited_asset_share<WETH>(account1_addr) == 100000, 0);
        assert!(borrowed_shadow_share<WETH>(account1_addr) == 40740, 0); // TODO: 40741?
        assert!(deposited_shadow_share<WETH>(account1_addr) == 0, 0);
        assert!(borrowed_asset_share<WETH>(account1_addr) == 0, 0);

        assert!(deposited_asset_share<USDC>(account1_addr) == 50000, 0);
        assert!(borrowed_shadow_share<USDC>(account1_addr) == 20370, 0);
        assert!(deposited_shadow_share<USDC>(account1_addr) == 0, 0);
        assert!(borrowed_asset_share<USDC>(account1_addr) == 0, 0);

        assert!(deposited_shadow_share<USDT>(account1_addr) == 50000, 0);
        assert!(borrowed_asset_share<USDT>(account1_addr) == 47500, 0);
        assert!(deposited_asset_share<USDT>(account1_addr) == 0, 0);
        assert!(borrowed_shadow_share<USDT>(account1_addr) == 0, 0);

        assert!(deposited_shadow_share<UNI>(account1_addr) == 11111, 0);
        assert!(borrowed_asset_share<UNI>(account1_addr) == 10000, 0);
        assert!(deposited_asset_share<UNI>(account1_addr) == 0, 0);
        assert!(borrowed_shadow_share<UNI>(account1_addr) == 0, 0);
    }
    #[test(owner=@leizd,account1=@0x111)]
    public entry fun test_borrow_asset_with_rebalance__borrow_and_deposit5(owner: &signer, account1: &signer) acquires Position, AccountPositionEventHandle, GlobalPositionEventHandle {
        setup(owner);
        test_initializer::initialize_price_oracle_with_fixed_price_for_test(owner);
        let account1_addr = signer::address_of(account1);
        account::create_account_for_test(account1_addr);

        deposit_internal<WETH,Asset>(account1, account1_addr, 100000, false);
        deposit_internal<USDC,Asset>(account1, account1_addr, 50000, false);
        deposit_internal<USDT,Shadow>(account1, account1_addr, 50000, false);
        borrow_internal<WETH,Shadow>(account1, account1_addr, 50000);
        borrow_internal<USDT,Asset>(account1, account1_addr, 40000);
        unable_to_rebalance_internal<WETH>(account1);

        borrow_asset_with_rebalance_internal<UNI>(account1_addr, 10000);
        assert!(deposited_asset_share<WETH>(account1_addr) == 100000, 0);
        assert!(borrowed_shadow_share<WETH>(account1_addr) == 50000, 0);
        assert!(deposited_shadow_share<WETH>(account1_addr) == 0, 0);
        assert!(borrowed_asset_share<WETH>(account1_addr) == 0, 0);

        assert!(deposited_asset_share<USDC>(account1_addr) == 50000, 0);
        assert!(borrowed_shadow_share<USDC>(account1_addr) == 11111, 0);
        assert!(deposited_shadow_share<USDC>(account1_addr) == 0, 0);
        assert!(borrowed_asset_share<USDC>(account1_addr) == 0, 0);
        
        assert!(deposited_shadow_share<USDT>(account1_addr) == 48888, 0); // TODO: 48889?
        assert!(borrowed_asset_share<USDT>(account1_addr) == 40000, 0);
        assert!(deposited_asset_share<USDT>(account1_addr) == 0, 0);
        assert!(borrowed_shadow_share<USDT>(account1_addr) == 0, 0);

        assert!(deposited_shadow_share<UNI>(account1_addr) == 12222, 0);
        assert!(borrowed_asset_share<UNI>(account1_addr) == 10000, 0);
        assert!(deposited_asset_share<UNI>(account1_addr) == 0, 0);
        assert!(borrowed_shadow_share<UNI>(account1_addr) == 0, 0);
    }
  
    // repay
    #[test(owner=@leizd,account=@0x111)]
    public entry fun test_repay(owner: &signer, account: &signer) acquires Position, AccountPositionEventHandle, GlobalPositionEventHandle {
        setup(owner);
        test_initializer::initialize_price_oracle_with_fixed_price_for_test(owner);
        let account_addr = signer::address_of(account);
        account::create_account_for_test(account_addr);

        deposit_internal<WETH,Shadow>(account, account_addr, 1000, false); // for generating Position
        borrow_internal<WETH,Asset>(account, account_addr, 500);
        repay_internal<WETH,Asset>(account_addr, 250);
        assert!(deposited_shadow_share<WETH>(account_addr) == 1000, 0);
        assert!(conly_deposited_shadow_share<WETH>(account_addr) == 0, 0);
        assert!(borrowed_asset_share<WETH>(account_addr) == 250, 0);

        assert!(event::counter<UpdatePositionEvent>(&borrow_global<AccountPositionEventHandle<ShadowToAsset>>(account_addr).update_position_event) == 3, 0);
    }
    #[test(owner=@leizd,account=@0x111)]
    public entry fun test_repay_asset(owner: &signer, account: &signer) acquires Position, AccountPositionEventHandle, GlobalPositionEventHandle {
        setup(owner);
        test_initializer::initialize_price_oracle_with_fixed_price_for_test(owner);
        let account_addr = signer::address_of(account);
        account::create_account_for_test(account_addr);

        // check prerequisite
        let lt = risk_factor::lt_of_shadow();
        assert!(lt == risk_factor::precision() * 95 / 100, 0); // 95%

        // execute
        deposit_internal<WETH,Shadow>(account, account_addr, 10000, false);
        borrow_internal<WETH,Asset>(account, account_addr, 8999);
        repay_internal<WETH,Asset>(account_addr, 8999);
        let weth_key = key<WETH>();
        assert!(deposited_shadow_share<WETH>(account_addr) == 10000, 0);
        assert!(deposited_volume<ShadowToAsset>(account_addr, weth_key) == 10000, 0);
        assert!(borrowed_asset_share<WETH>(account_addr) == 0, 0);
        assert!(borrowed_volume<ShadowToAsset>(account_addr, weth_key) == 0, 0);
        //// calculate
        assert!(utilization_of<ShadowToAsset>(borrow_global<Position<ShadowToAsset>>(account_addr), key<WETH>()) == 0, 0);
    }
    #[test(owner=@leizd,account=@0x111)]
    public entry fun test_repay_asset_all(owner: &signer, account: &signer) acquires Position, AccountPositionEventHandle, GlobalPositionEventHandle {
        setup(owner);
        test_initializer::initialize_price_oracle_with_fixed_price_for_test(owner);
        let account_addr = signer::address_of(account);
        account::create_account_for_test(account_addr);

        // check prerequisite
        let lt = risk_factor::lt_of_shadow();
        assert!(lt == risk_factor::precision() * 95 / 100, 0); // 95%

        // execute
        deposit_internal<WETH,Shadow>(account, account_addr, 10000, false);
        borrow_internal<WETH,Asset>(account, account_addr, 8999);
        repay_internal<WETH,Asset>(account_addr, constant::u64_max());
        let weth_key = key<WETH>();
        assert!(deposited_shadow_share<WETH>(account_addr) == 10000, 0);
        assert!(deposited_volume<ShadowToAsset>(account_addr, weth_key) == 10000, 0);
        assert!(borrowed_asset_share<WETH>(account_addr) == 0, 0);
        assert!(borrowed_volume<ShadowToAsset>(account_addr, weth_key) == 0, 0);
        //// calculate
        assert!(utilization_of<ShadowToAsset>(borrow_global<Position<ShadowToAsset>>(account_addr), key<WETH>()) == 0, 0);
    }
    #[test(owner=@leizd,account=@0x111)]
    public entry fun test_repay_shadow(owner: &signer, account: &signer) acquires Position, AccountPositionEventHandle, GlobalPositionEventHandle {
        setup(owner);
        test_initializer::initialize_price_oracle_with_fixed_price_for_test(owner);
        let account_addr = signer::address_of(account);
        account::create_account_for_test(account_addr);

        // check prerequisite
        let weth_key = key<WETH>();
        let lt = risk_factor::lt_of(weth_key);
        assert!(lt == risk_factor::precision() * 85 / 100, 0); // 85%

        // execute
        deposit_internal<WETH,Asset>(account, account_addr, 10000, false);
        borrow_internal<WETH,Shadow>(account, account_addr, 6999);
        repay_internal<WETH,Shadow>(account_addr, 6999);
        assert!(deposited_asset_share<WETH>(account_addr) == 10000, 0);
        assert!(deposited_volume<AssetToShadow>(account_addr, weth_key) == 10000, 0);
        assert!(borrowed_shadow_share<WETH>(account_addr) == 0, 0);
        assert!(borrowed_volume<AssetToShadow>(account_addr, weth_key) == 0, 0);
        //// calculate
        assert!(utilization_of<AssetToShadow>(borrow_global<Position<AssetToShadow>>(account_addr), weth_key) == 0, 0);
    }
    #[test(owner=@leizd,account=@0x111)]
    #[expected_failure(abort_code = 196610)]
    public entry fun test_repay_asset_when_over_borrowed(owner: &signer, account: &signer) acquires Position, AccountPositionEventHandle, GlobalPositionEventHandle {
        setup(owner);
        test_initializer::initialize_price_oracle_with_fixed_price_for_test(owner);
        let account_addr = signer::address_of(account);
        account::create_account_for_test(account_addr);

        // execute
        deposit_internal<WETH,Shadow>(account, account_addr, 10000, false);
        borrow_internal<WETH,Asset>(account, account_addr, 9999);
        repay_internal<WETH,Asset>(account_addr, 10000);
    }
    #[test(owner=@leizd,account=@0x111)]
    #[expected_failure(abort_code = 65542)]
    public entry fun test_repay_shadow_when_over_borrowed(owner: &signer, account: &signer) acquires Position, AccountPositionEventHandle, GlobalPositionEventHandle {
        setup(owner);
        test_initializer::initialize_price_oracle_with_fixed_price_for_test(owner);
        let account_addr = signer::address_of(account);
        account::create_account_for_test(account_addr);

        // execute
        deposit_internal<WETH,Asset>(account, account_addr, 10000, false);
        borrow_internal<WETH,Shadow>(account, account_addr, 6999);
        repay_internal<WETH,Shadow>(account_addr, 7000);
    }

    // repay with rebalance
    #[test(owner=@leizd,account=@0x111)]
    public entry fun test_repay_shadow_with_rebalance_evenly(owner: &signer, account: &signer) acquires Position, AccountPositionEventHandle, GlobalPositionEventHandle {
        setup(owner);
        test_initializer::initialize_price_oracle_with_fixed_price_for_test(owner);
        let account_addr = signer::address_of(account);
        account::create_account_for_test(account_addr);

        // 2 positions
        deposit_internal<WETH,Asset>(account, account_addr, 10000, false);
        borrow_internal<WETH,Shadow>(account, account_addr, 6999);
        deposit_internal<UNI,Asset>(account, account_addr, 10000, false);
        borrow_internal<UNI,Shadow>(account, account_addr, 6999);
        assert!(borrowed_shadow_share<WETH>(account_addr) == 6999, 0);
        assert!(borrowed_shadow_share<UNI>(account_addr) == 6999, 0);

        // execute
        repay_shadow_with_rebalance_internal(account_addr, 10000);
        assert!(borrowed_shadow_share<WETH>(account_addr) == 1999, 0);
        assert!(borrowed_shadow_share<UNI>(account_addr) == 1999, 0);
    }
    // repay with rebalance
    #[test(owner=@leizd,account=@0x111)]
    public entry fun test_repay_shadow_with_rebalance__left_unpaid(owner: &signer, account: &signer) acquires Position, AccountPositionEventHandle, GlobalPositionEventHandle {
        setup(owner);
        test_initializer::initialize_price_oracle_with_fixed_price_for_test(owner);
        let account_addr = signer::address_of(account);
        account::create_account_for_test(account_addr);

        // 3 positions
        deposit_internal<WETH,Asset>(account, account_addr, 10000, false);
        borrow_internal<WETH,Shadow>(account, account_addr, 6999);
        deposit_internal<UNI,Asset>(account, account_addr, 10000, false);
        borrow_internal<UNI,Shadow>(account, account_addr, 1999);
        deposit_internal<USDC,Asset>(account, account_addr, 10000, false);
        borrow_internal<USDC,Shadow>(account, account_addr, 6999);
        assert!(borrowed_shadow_share<WETH>(account_addr) == 6999, 0);
        assert!(borrowed_shadow_share<UNI>(account_addr) == 1999, 0);
        assert!(borrowed_shadow_share<USDC>(account_addr) == 6999, 0);

        // execute
        let (_,_,unpaid) = repay_shadow_with_rebalance_internal(account_addr, 10000);
        assert!(borrowed_shadow_share<WETH>(account_addr) == 3666, 0); // 6999 - 3333
        assert!(borrowed_shadow_share<UNI>(account_addr) == 1999, 0);
        assert!(borrowed_shadow_share<USDC>(account_addr) == 3666, 0); // 6999 - 3333
        assert!(unpaid == 3333, 0);
    }
    #[test(owner=@leizd,account=@0x111)]
    public entry fun test_repay_shadow_with_rebalance_all(owner: &signer, account: &signer) acquires Position, AccountPositionEventHandle, GlobalPositionEventHandle {
        setup(owner);
        test_initializer::initialize_price_oracle_with_fixed_price_for_test(owner);
        let account_addr = signer::address_of(account);
        account::create_account_for_test(account_addr);

        // execute
        deposit_internal<WETH,Asset>(account, account_addr, 10000, false);
        borrow_internal<WETH,Shadow>(account, account_addr, 6999);
        deposit_internal<UNI,Asset>(account, account_addr, 10000, false);
        borrow_internal<UNI,Shadow>(account, account_addr, 6999);

        repay_shadow_with_rebalance_internal(account_addr, 14000);
        assert!(deposited_asset_share<WETH>(account_addr) == 10000, 0);
        assert!(borrowed_shadow_share<WETH>(account_addr) == 0, 0);
        assert!(deposited_asset_share<UNI>(account_addr) == 10000, 0);
        assert!(borrowed_shadow_share<UNI>(account_addr) == 0, 0);
    }
    #[test(owner=@leizd,account=@0x111)]
    public entry fun test_repay_shadow_with_rebalance_without_protected_coins(owner: &signer, account: &signer) acquires Position, AccountPositionEventHandle, GlobalPositionEventHandle {
        setup(owner);
        test_initializer::initialize_price_oracle_with_fixed_price_for_test(owner);
        let account_addr = signer::address_of(account);
        account::create_account_for_test(account_addr);

        // execute
        deposit_internal<WETH,Asset>(account, account_addr, 10000, false);
        borrow_internal<WETH,Shadow>(account, account_addr, 6999);
        deposit_internal<UNI,Shadow>(account, account_addr, 10000, false);
        borrow_internal<UNI,Asset>(account, account_addr, 6999);
        deposit_internal<USDC,Asset>(account, account_addr, 10000, false);
        borrow_internal<USDC,Shadow>(account, account_addr, 6999);
        unable_to_rebalance_internal<UNI>(account);

        repay_shadow_with_rebalance_internal(account_addr, 6000);
        assert!(deposited_asset_share<WETH>(account_addr) == 10000, 0);
        assert!(borrowed_shadow_share<WETH>(account_addr) == 3999, 0);
        assert!(deposited_shadow_share<UNI>(account_addr) == 10000, 0);
        assert!(borrowed_asset_share<UNI>(account_addr) == 6999, 0);
        assert!(deposited_asset_share<USDC>(account_addr) == 10000, 0);
        assert!(borrowed_shadow_share<USDC>(account_addr) == 3999, 0);
    }

    // for liquidation
    #[test(owner=@leizd,account=@0x111)]
    public entry fun test_liquidate_asset(owner: &signer, account: &signer) acquires Position, AccountPositionEventHandle, GlobalPositionEventHandle {
        setup(owner);
        test_initializer::initialize_price_oracle_with_fixed_price_for_test(owner);
        let account_addr = signer::address_of(account);
        account::create_account_for_test(account_addr);

        deposit_internal<WETH,Asset>(account, account_addr, 100, false);
        borrow_unsafe_for_test<WETH,Shadow>(account_addr, 90);
        assert!(deposited_asset_share<WETH>(account_addr) == 100, 0);
        assert!(conly_deposited_asset_share<WETH>(account_addr) == 0, 0);
        assert!(borrowed_shadow_share<WETH>(account_addr) == 90, 0);

        let (deposited, borrowed, is_collateral_only) = liquidate_internal<WETH,Asset>(account_addr);
        assert!(deposited == 100, 0);
        assert!(borrowed == 90, 0);
        assert!(!is_collateral_only, 0);
        assert!(deposited_asset_share<WETH>(account_addr) == 0, 0);
        assert!(conly_deposited_asset_share<WETH>(account_addr) == 0, 0);
        assert!(borrowed_shadow_share<WETH>(account_addr) == 0, 0);

        assert!(event::counter<UpdatePositionEvent>(&borrow_global<AccountPositionEventHandle<AssetToShadow>>(account_addr).update_position_event) == 4, 0);
    }
    #[test(owner=@leizd,account=@0x111)]
    public entry fun test_liquidate_asset_conly(owner: &signer, account: &signer) acquires Position, AccountPositionEventHandle, GlobalPositionEventHandle {
        setup(owner);
        test_initializer::initialize_price_oracle_with_fixed_price_for_test(owner);
        let account_addr = signer::address_of(account);
        account::create_account_for_test(account_addr);

        deposit_internal<WETH,Asset>(account, account_addr, 100, true);
        borrow_unsafe_for_test<WETH,Shadow>(account_addr, 90);
        assert!(deposited_asset_share<WETH>(account_addr) == 0, 0);
        assert!(conly_deposited_asset_share<WETH>(account_addr) == 100, 0);
        assert!(borrowed_shadow_share<WETH>(account_addr) == 90, 0);

        let (deposited, borrowed, is_collateral_only) = liquidate_internal<WETH,Asset>(account_addr);
        assert!(deposited == 100, 0);
        assert!(borrowed == 90, 0);
        assert!(is_collateral_only, 0);
        assert!(deposited_asset_share<WETH>(account_addr) == 0, 0);
        assert!(conly_deposited_asset_share<WETH>(account_addr) == 0, 0);
        assert!(borrowed_shadow_share<WETH>(account_addr) == 0, 0);

        assert!(event::counter<UpdatePositionEvent>(&borrow_global<AccountPositionEventHandle<AssetToShadow>>(account_addr).update_position_event) == 4, 0);
    }
    #[test(owner=@leizd,account=@0x111)]
    public entry fun test_liquidate_shadow(owner: &signer, account: &signer) acquires Position, AccountPositionEventHandle, GlobalPositionEventHandle {
        setup(owner);
        test_initializer::initialize_price_oracle_with_fixed_price_for_test(owner);
        let account_addr = signer::address_of(account);
        account::create_account_for_test(account_addr);

        deposit_internal<WETH,Shadow>(account, account_addr, 100, false);
        borrow_unsafe_for_test<WETH,Asset>(account_addr, 110);
        assert!(deposited_shadow_share<WETH>(account_addr) == 100, 0);
        assert!(conly_deposited_shadow_share<WETH>(account_addr) == 0, 0);
        assert!(borrowed_asset_share<WETH>(account_addr) == 110, 0);

        let (deposited, borrowed, is_collateral_only) = liquidate_internal<WETH,Shadow>(account_addr);
        assert!(deposited == 100, 0);
        assert!(borrowed == 110, 0);
        assert!(!is_collateral_only, 0);
        assert!(deposited_shadow_share<WETH>(account_addr) == 0, 0);
        assert!(conly_deposited_shadow_share<WETH>(account_addr) == 0, 0);
        assert!(borrowed_asset_share<WETH>(account_addr) == 0, 0);

        assert!(event::counter<UpdatePositionEvent>(&borrow_global<AccountPositionEventHandle<ShadowToAsset>>(account_addr).update_position_event) == 4, 0);
    }
    #[test(owner=@leizd,account=@0x111)]
    public entry fun test_liquidate_shadow_conly(owner: &signer, account: &signer) acquires Position, AccountPositionEventHandle, GlobalPositionEventHandle {
        setup(owner);
        test_initializer::initialize_price_oracle_with_fixed_price_for_test(owner);
        let account_addr = signer::address_of(account);
        account::create_account_for_test(account_addr);

        deposit_internal<WETH,Shadow>(account, account_addr, 100, true);
        borrow_unsafe_for_test<WETH,Asset>(account_addr, 110);
        assert!(deposited_shadow_share<WETH>(account_addr) == 0, 0);
        assert!(conly_deposited_shadow_share<WETH>(account_addr) == 100, 0);
        assert!(borrowed_asset_share<WETH>(account_addr) == 110, 0);

        let (deposited, borrowed, is_collateral_only) = liquidate_internal<WETH,Shadow>(account_addr);
        assert!(deposited == 100, 0);
        assert!(borrowed == 110, 0);
        assert!(is_collateral_only, 0);
        assert!(deposited_shadow_share<WETH>(account_addr) == 0, 0);
        assert!(conly_deposited_shadow_share<WETH>(account_addr) == 0, 0);
        assert!(borrowed_asset_share<WETH>(account_addr) == 0, 0);

        assert!(event::counter<UpdatePositionEvent>(&borrow_global<AccountPositionEventHandle<ShadowToAsset>>(account_addr).update_position_event) == 4, 0);
    }
    #[test(owner=@leizd,account=@0x111)]
    public entry fun test_liquidate_two_shadow_position(owner: &signer, account: &signer) acquires Position, AccountPositionEventHandle, GlobalPositionEventHandle {
        setup(owner);
        test_initializer::initialize_price_oracle_with_fixed_price_for_test(owner);
        let account_addr = signer::address_of(account);
        account::create_account_for_test(account_addr);

        deposit_internal<WETH,Shadow>(account, account_addr, 100, true);
        borrow_unsafe_for_test<WETH,Asset>(account_addr, 190);
        deposit_internal<UNI,Shadow>(account, account_addr, 80, false);
        borrow_unsafe_for_test<UNI,Asset>(account_addr, 170);
        assert!(deposited_shadow_share<WETH>(account_addr) == 0, 0);
        assert!(deposited_shadow_share<UNI>(account_addr) == 80, 0);
        assert!(conly_deposited_shadow_share<WETH>(account_addr) == 100, 0);
        assert!(conly_deposited_shadow_share<UNI>(account_addr) == 0, 0);
        assert!(borrowed_asset_share<WETH>(account_addr) == 190, 0);
        assert!(borrowed_asset_share<UNI>(account_addr) == 170, 0);

        let (deposited, borrowed, is_collateral_only) = liquidate_internal<WETH,Shadow>(account_addr);
        assert!(deposited == 100, 0);
        assert!(borrowed == 190, 0);
        assert!(is_collateral_only, 0);
        assert!(deposited_shadow_share<WETH>(account_addr) == 0, 0);
        assert!(conly_deposited_shadow_share<WETH>(account_addr) == 0, 0);
        assert!(borrowed_asset_share<WETH>(account_addr) == 0, 0);
        let (deposited, borrowed, is_collateral_only) = liquidate_internal<UNI,Shadow>(account_addr);
        assert!(deposited == 80, 0);
        assert!(borrowed == 170, 0);
        assert!(!is_collateral_only, 0);
        assert!(deposited_shadow_share<UNI>(account_addr) == 0, 0);
        assert!(conly_deposited_shadow_share<WETH>(account_addr) == 0, 0);
        assert!(borrowed_asset_share<WETH>(account_addr) == 0, 0);

        assert!(event::counter<UpdatePositionEvent>(&borrow_global<AccountPositionEventHandle<ShadowToAsset>>(account_addr).update_position_event) == 8, 0);
    }
    #[test(owner=@leizd,account=@0x111)]
    public entry fun test_liquidate_asset_and_shadow(owner: &signer, account: &signer) acquires Position, AccountPositionEventHandle, GlobalPositionEventHandle {
        setup(owner);
        test_initializer::initialize_price_oracle_with_fixed_price_for_test(owner);
        let account_addr = signer::address_of(account);
        account::create_account_for_test(account_addr);

        deposit_internal<WETH,Asset>(account, account_addr, 100, true);
        borrow_unsafe_for_test<WETH,Shadow>(account_addr, 190);
        deposit_internal<WETH,Shadow>(account, account_addr, 80, false);
        borrow_unsafe_for_test<WETH,Asset>(account_addr, 170);
        assert!(deposited_asset_share<WETH>(account_addr) == 0, 0);
        assert!(deposited_shadow_share<WETH>(account_addr) == 80, 0);
        assert!(conly_deposited_asset_share<WETH>(account_addr) == 100, 0);
        assert!(conly_deposited_shadow_share<WETH>(account_addr) == 0, 0);
        assert!(borrowed_shadow_share<WETH>(account_addr) == 190, 0);
        assert!(borrowed_asset_share<WETH>(account_addr) == 170, 0);

        let (deposited, borrowed, is_collateral_only) = liquidate_internal<WETH,Asset>(account_addr);
        assert!(deposited == 100, 0);
        assert!(borrowed == 190, 0);
        assert!(is_collateral_only, 0);
        assert!(deposited_asset_share<WETH>(account_addr) == 0, 0);
        assert!(conly_deposited_asset_share<WETH>(account_addr) == 0, 0);
        assert!(borrowed_shadow_share<WETH>(account_addr) == 0, 0);
        let (deposited, borrowed, is_collateral_only) = liquidate_internal<WETH,Shadow>(account_addr);
        assert!(deposited == 80, 0);
        assert!(borrowed == 170, 0);
        assert!(!is_collateral_only, 0);
        assert!(deposited_shadow_share<WETH>(account_addr) == 0, 0);
        assert!(conly_deposited_shadow_share<WETH>(account_addr) == 0, 0);
        assert!(borrowed_asset_share<WETH>(account_addr) == 0, 0);

        assert!(event::counter<UpdatePositionEvent>(&borrow_global<AccountPositionEventHandle<AssetToShadow>>(account_addr).update_position_event) == 4, 0);
        assert!(event::counter<UpdatePositionEvent>(&borrow_global<AccountPositionEventHandle<ShadowToAsset>>(account_addr).update_position_event) == 4, 0);
    }
    #[test(owner=@leizd,account=@0x111)]
    public entry fun test_liquidate_shadow_if_rebalance_should_be_done(owner: &signer, account: &signer) acquires Position, AccountPositionEventHandle, GlobalPositionEventHandle {
        setup(owner);
        test_initializer::initialize_price_oracle_with_fixed_price_for_test(owner);
        let account_addr = signer::address_of(account);
        account::create_account_for_test(account_addr);

        deposit_internal<WETH,Shadow>(account, account_addr, 100, false);
        borrow_unsafe_for_test<WETH,Asset>(account_addr, 190);
        deposit_internal<UNI,Shadow>(account, account_addr, 100, false);
        assert!(deposited_shadow_share<WETH>(account_addr) == 100, 0);
        assert!(deposited_shadow_share<UNI>(account_addr) == 100, 0);
        assert!(conly_deposited_shadow_share<WETH>(account_addr) == 0, 0);
        assert!(conly_deposited_shadow_share<UNI>(account_addr) == 0, 0);
        assert!(borrowed_asset_share<WETH>(account_addr) == 190, 0);
        assert!(borrowed_asset_share<UNI>(account_addr) == 0, 0);

        let (deposited, borrowed, is_collateral_only) = liquidate_internal<WETH,Shadow>(account_addr);
        assert!(deposited == 0, 0);
        assert!(borrowed == 0, 0);
        assert!(!is_collateral_only, 0);
        assert!(deposited_shadow_share<WETH>(account_addr) == 200, 0);
        // TODO: logic
        // assert!(deposited_shadow_share<UNI>(account_addr) == 10, 0);
        // assert!(conly_deposited_shadow_share<WETH>(account_addr) == 0, 0);
        // assert!(conly_deposited_shadow_share<UNI>(account_addr) == 0, 0);
        // assert!(borrowed_asset_share<WETH>(account_addr) == 190, 0);
        // assert!(borrowed_asset_share<UNI>(account_addr) == 0, 0);
    }
    #[test(owner=@leizd,account=@0x111)]
    #[expected_failure(abort_code = 196610)]
    public entry fun test_liquidate_asset_if_safe(owner: &signer, account: &signer) acquires Position, AccountPositionEventHandle, GlobalPositionEventHandle {
        setup(owner);
        test_initializer::initialize_price_oracle_with_fixed_price_for_test(owner);
        let account_addr = signer::address_of(account);
        account::create_account_for_test(account_addr);

        deposit_internal<WETH,Asset>(account, account_addr, 1, true);
        liquidate_internal<WETH,Asset>(account_addr);
    }
    #[test(owner=@leizd,account=@0x111)]
    #[expected_failure(abort_code = 196610)]
    public entry fun test_liquidate_shadow_if_safe(owner: &signer, account: &signer) acquires Position, AccountPositionEventHandle, GlobalPositionEventHandle {
        setup(owner);
        test_initializer::initialize_price_oracle_with_fixed_price_for_test(owner);
        let account_addr = signer::address_of(account);
        account::create_account_for_test(account_addr);

        deposit_internal<WETH,Shadow>(account, account_addr, 1, true);
        liquidate_internal<WETH,Shadow>(account_addr);
    }

    // mixture
    //// check existence of resources
    ////// withdraw all -> re-deposit (borrowable / asset)
    #[test(owner=@leizd,account=@0x111)]
    public entry fun test_check_existence_of_position_when_withdraw_asset(owner: &signer, account: &signer) acquires Position, AccountPositionEventHandle, GlobalPositionEventHandle {
        setup(owner);
        test_initializer::initialize_price_oracle_with_fixed_price_for_test(owner);
        let coin_key = key<WETH>();
        let account_addr = signer::address_of(account);
        account::create_account_for_test(account_addr);

        // execute
        deposit_internal<WETH,Asset>(account, account_addr, 10001, false);
        withdraw_internal<WETH,Asset>(account_addr, 10000, false);
        let pos_ref1 = borrow_global<Position<AssetToShadow>>(account_addr);
        assert!(vector::contains<String>(&pos_ref1.coins, &coin_key), 0);
        assert!(simple_map::contains_key<String,Balance>(&pos_ref1.balance, &coin_key), 0);

        withdraw_internal<WETH,Asset>(account_addr, 1, false);
        let pos_ref2 = borrow_global<Position<AssetToShadow>>(account_addr);
        assert!(!vector::contains<String>(&pos_ref2.coins, &coin_key), 0);
        assert!(!simple_map::contains_key<String,Balance>(&pos_ref2.balance, &coin_key), 0);

        deposit_internal<WETH,Asset>(account, account_addr, 1, false);
        let pos_ref3 = borrow_global<Position<AssetToShadow>>(account_addr);
        assert!(vector::contains<String>(&pos_ref3.coins, &coin_key), 0);
        assert!(simple_map::contains_key<String,Balance>(&pos_ref3.balance, &coin_key), 0);
    }
    ////// withdraw all -> re-deposit (collateral only / shadow)
    #[test(owner=@leizd,account=@0x111)]
    public entry fun test_check_existence_of_position_when_withdraw_shadow_collateral_only(owner: &signer, account: &signer) acquires Position, AccountPositionEventHandle, GlobalPositionEventHandle {
        setup(owner);
        test_initializer::initialize_price_oracle_with_fixed_price_for_test(owner);
        let coin_key = key<UNI>();
        let account_addr = signer::address_of(account);
        account::create_account_for_test(account_addr);

        // execute
        deposit_internal<UNI,Shadow>(account, account_addr, 10001, true);
        withdraw_internal<UNI,Shadow>(account_addr, 10000, true);
        let pos1_ref = borrow_global<Position<ShadowToAsset>>(account_addr);
        assert!(vector::contains<String>(&pos1_ref.coins, &coin_key), 0);
        assert!(simple_map::contains_key<String,Balance>(&pos1_ref.balance, &coin_key), 0);

        withdraw_internal<UNI,Shadow>(account_addr, 1, true);
        let pos2_ref = borrow_global<Position<ShadowToAsset>>(account_addr);
        assert!(!vector::contains<String>(&pos2_ref.coins, &coin_key), 0);
        assert!(!simple_map::contains_key<String,Balance>(&pos2_ref.balance, &coin_key), 0);

        deposit_internal<UNI,Shadow>(account, account_addr, 1, true);
        let pos3_ref = borrow_global<Position<ShadowToAsset>>(account_addr);
        assert!(vector::contains<String>(&pos3_ref.coins, &coin_key), 0);
        assert!(simple_map::contains_key<String,Balance>(&pos3_ref.balance, &coin_key), 0);
    }
    ////// repay all -> re-deposit (borrowable / asset)
    #[test(owner=@leizd,account=@0x111)]
    public entry fun test_check_existence_of_position_when_repay_asset(owner: &signer, account: &signer) acquires Position, AccountPositionEventHandle, GlobalPositionEventHandle {
        setup(owner);
        test_initializer::initialize_price_oracle_with_fixed_price_for_test(owner);
        let coin_key = key<UNI>();
        let account_addr = signer::address_of(account);
        account::create_account_for_test(account_addr);

        // prepares (temp)
        initialize_position_if_necessary(account);
        new_position<AssetToShadow>(account_addr, 0, 0, false, coin_key);

        // execute
        borrow_unsafe_for_test<UNI, Shadow>(account_addr, 10001);
        repay_internal<UNI,Shadow>(account_addr, 10000);
        let pos_ref1 = borrow_global<Position<AssetToShadow>>(account_addr);
        assert!(vector::contains<String>(&pos_ref1.coins, &coin_key), 0);
        assert!(simple_map::contains_key<String,Balance>(&pos_ref1.balance, &coin_key), 0);

        repay_internal<UNI,Shadow>(account_addr, 1);
        let pos_ref2 = borrow_global<Position<AssetToShadow>>(account_addr);
        assert!(!vector::contains<String>(&pos_ref2.coins, &coin_key), 0);
        assert!(!simple_map::contains_key<String,Balance>(&pos_ref2.balance, &coin_key), 0);

        deposit_internal<UNI,Asset>(account, account_addr, 1, false);
        let pos_ref3 = borrow_global<Position<AssetToShadow>>(account_addr);
        assert!(vector::contains<String>(&pos_ref3.coins, &coin_key), 0);
        assert!(simple_map::contains_key<String,Balance>(&pos_ref3.balance, &coin_key), 0);
    }
    ////// repay all -> re-deposit (collateral only / shadow)
    #[test(owner=@leizd,account=@0x111)]
    public entry fun test_check_existence_of_position_when_repay_shadow(owner: &signer, account: &signer) acquires Position, AccountPositionEventHandle, GlobalPositionEventHandle {
        setup(owner);
        test_initializer::initialize_price_oracle_with_fixed_price_for_test(owner);
        let coin_key = key<WETH>();
        let account_addr = signer::address_of(account);
        account::create_account_for_test(account_addr);

        // prepares (temp)
        initialize_position_if_necessary(account);
        new_position<ShadowToAsset>(account_addr, 0, 0, false, coin_key);

        // execute
        borrow_unsafe_for_test<WETH, Asset>(account_addr, 10001);
        repay_internal<WETH,Asset>(account_addr, 10000);
        let pos1_ref = borrow_global<Position<ShadowToAsset>>(account_addr);
        assert!(vector::contains<String>(&pos1_ref.coins, &coin_key), 0);
        assert!(simple_map::contains_key<String,Balance>(&pos1_ref.balance, &coin_key), 0);

        repay_internal<WETH,Asset>(account_addr, 1);
        let pos2_ref = borrow_global<Position<ShadowToAsset>>(account_addr);
        assert!(!vector::contains<String>(&pos2_ref.coins, &coin_key), 0);
        assert!(!simple_map::contains_key<String,Balance>(&pos2_ref.balance, &coin_key), 0);

        deposit_internal<WETH,Shadow>(account, account_addr, 1, true);
        let pos3_ref = borrow_global<Position<ShadowToAsset>>(account_addr);
        assert!(vector::contains<String>(&pos3_ref.coins, &coin_key), 0);
        assert!(simple_map::contains_key<String,Balance>(&pos3_ref.balance, &coin_key), 0);
    }
    //// multiple executions
    #[test(owner=@leizd,account=@0x111)]
    public entry fun test_deposit_and_withdraw_more_than_once_sequentially(owner: &signer, account: &signer) acquires Position, AccountPositionEventHandle, GlobalPositionEventHandle {
        setup(owner);
        test_initializer::initialize_price_oracle_with_fixed_price_for_test(owner);
        let account_addr = signer::address_of(account);
        account::create_account_for_test(account_addr);

        // execute
        deposit_internal<WETH,Asset>(account, account_addr, 10000, false);
        withdraw_internal<WETH,Asset>(account_addr, 10000, false);
        deposit_internal<WETH,Asset>(account, account_addr, 2000, false);
        deposit_internal<WETH,Asset>(account, account_addr, 3000, false);
        withdraw_internal<WETH,Asset>(account_addr, 1000, false);
        withdraw_internal<WETH,Asset>(account_addr, 4000, false);

        assert!(event::counter<UpdatePositionEvent>(&borrow_global<AccountPositionEventHandle<AssetToShadow>>(account_addr).update_position_event) == 6, 0);
    }
    #[test(owner=@leizd,account=@0x111)]
    public entry fun test_borrow_and_repay_more_than_once_sequentially(owner: &signer, account: &signer) acquires Position, AccountPositionEventHandle, GlobalPositionEventHandle {
        setup(owner);
        test_initializer::initialize_price_oracle_with_fixed_price_for_test(owner);
        let account_addr = signer::address_of(account);
        account::create_account_for_test(account_addr);

        // execute
        deposit_internal<WETH,Shadow>(account, account_addr, 10000, false);
        borrow_internal<WETH,Asset>(account, account_addr, 5000);
        repay_internal<WETH,Asset>(account_addr, 5000);
        borrow_internal<WETH,Asset>(account, account_addr, 2000);
        borrow_internal<WETH,Asset>(account, account_addr, 3000);
        repay_internal<WETH,Asset>(account_addr, 1000);
        repay_internal<WETH,Asset>(account_addr, 4000);

        assert!(event::counter<UpdatePositionEvent>(&borrow_global<AccountPositionEventHandle<ShadowToAsset>>(account_addr).update_position_event) == 7, 0);
    }

    // rebalance shadow
    #[test(owner=@leizd,account1=@0x111)]
    public entry fun test_rebalance_shadow(owner: &signer, account1: &signer) acquires Position, AccountPositionEventHandle, GlobalPositionEventHandle {
        setup(owner);
        test_initializer::initialize_price_oracle_with_fixed_price_for_test(owner);
        let account1_addr = signer::address_of(account1);
        account::create_account_for_test(account1_addr);

        deposit_internal<WETH,Shadow>(account1, account1_addr, 100000, false);
        borrow_internal<WETH,Asset>(account1, account1_addr, 50000);
        deposit_internal<UNI,Shadow>(account1, account1_addr, 100000, false);
        borrow_internal<UNI,Asset>(account1, account1_addr, 90000);
        borrow_unsafe_for_test<UNI,Asset>(account1_addr, 20000);
        assert!(deposited_shadow_share<WETH>(account1_addr) == 100000, 0);
        assert!(deposited_shadow_share<UNI>(account1_addr) == 100000, 0);
        assert!(borrowed_asset_share<WETH>(account1_addr) == 50000, 0);
        assert!(borrowed_asset_share<UNI>(account1_addr) == 110000, 0);
        assert!(event::counter<UpdatePositionEvent>(&borrow_global<AccountPositionEventHandle<ShadowToAsset>>(account1_addr).update_position_event) == 5, 0);

        // execute rebalance
        let (insufficient, is_collateral_only_C1, is_collateral_only_C2) = rebalance_shadow_internal(account1_addr, key<WETH>(), key<UNI>());
        assert!(insufficient == 15789, 0);
        assert!(is_collateral_only_C1 == false, 0);
        assert!(is_collateral_only_C2 == false, 0);
        assert!(deposited_shadow_share<WETH>(account1_addr) == 84211, 0);
        assert!(deposited_shadow_share<UNI>(account1_addr) == 115789, 0);
        assert!(event::counter<UpdatePositionEvent>(&borrow_global<AccountPositionEventHandle<ShadowToAsset>>(account1_addr).update_position_event) == 7, 0);

        // not execute rebalance
        rebalance_shadow_internal(account1_addr, key<WETH>(), key<UNI>()); // TODO: check - should be revert (?) when not necessary to rebalance
    }
    // #[test(owner=@leizd, account1=@0x111, account2=@0x222)]
    // public entry fun test_rebalance_shadow_with_patterns_collateral_only_or_borrowable(owner: &signer, account1: &signer, account2: &signer) acquires Position, AccountPositionEventHandle, GlobalPositionEventHandle {
    //     setup(owner);
    //     test_initializer::initialize_price_oracle_with_fixed_price_for_test(owner);

    //     // collateral only & borrowable
    //     let account1_addr = signer::address_of(account1);
    //     account::create_account_for_test(account1_addr);
    //     deposit_internal<WETH, Shadow>(account1, account1_addr, 1000, true);
    //     deposit_internal<UNI, Shadow>(account1, account1_addr, 1200, false);
    //     borrow_unsafe_for_test<UNI, Asset>(account1_addr, 1200);
    //     let (insufficient, is_collateral_only_C1, is_collateral_only_C2) = rebalance_shadow_internal(account1_addr, key<WETH>(), key<UNI>());
    //     assert!(insufficient == 263, 0);
    //     assert!(is_collateral_only_C1, 0);
    //     assert!(!is_collateral_only_C2, 0);
    //     assert!(conly_deposited_shadow_share<WETH>(account1_addr) == 737, 0);
    //     assert!(deposited_shadow_share<UNI>(account1_addr) == 1263, 0);

    //     // borrowable & borrowable
    //     let account2_addr = signer::address_of(account2);
    //     account::create_account_for_test(account2_addr);
    //     deposit_internal<WETH, Shadow>(account2, account2_addr, 2000, false);
    //     borrow_internal<WETH, Asset>(account2, account2_addr, 1800);
    //     deposit_internal<UNI, Shadow>(account2, account2_addr, 1000, false);
    //     borrow_unsafe_for_test<UNI, Asset>(account2_addr, 1200);
    //     let (insufficient, is_collateral_only_C1, is_collateral_only_C2) = rebalance_shadow_internal(account2_addr, key<WETH>(), key<UNI>());
    //     assert!(insufficient == 200, 0);
    //     assert!(!is_collateral_only_C1, 0);
    //     assert!(!is_collateral_only_C2, 0);
    //     assert!(deposited_shadow_share<WETH>(account2_addr) == 1800, 0);
    //     assert!(deposited_shadow_share<UNI>(account2_addr) == 1200, 0);
    // }
    #[test(owner = @leizd, account = @0x111)]
    #[expected_failure(abort_code = 65546)]
<<<<<<< HEAD
    fun test_rebalance_shadow_with_no_need_to_rebalance(owner: &signer, account: &signer) acquires Position, AccountPositionEventHandle {
        setup_for_test_to_initialize_coins(owner);
        test_initializer::initialize_price_oracle_with_fixed_price_for_test(owner);
=======
    fun test_rebalance_shadow_with_no_need_to_rebalance(owner: &signer, account: &signer) acquires Position, AccountPositionEventHandle, GlobalPositionEventHandle {
        setup(owner);
>>>>>>> 43c7703a
        let account_addr = signer::address_of(account);
        account::create_account_for_test(account_addr);

        deposit_internal<WETH, Shadow>(account, account_addr, 1, false);
        deposit_internal<UNI, Shadow>(account, account_addr, 1, false);
        rebalance_shadow_internal(account_addr, key<WETH>(), key<UNI>());
    }
    #[test(owner = @leizd, account = @0x111)]
    #[expected_failure(abort_code = 65539)]
    fun test_rebalance_shadow_if_no_position_of_key1_coin(owner: &signer, account: &signer) acquires Position, AccountPositionEventHandle, GlobalPositionEventHandle {
        setup(owner);
        let account_addr = signer::address_of(account);
        account::create_account_for_test(account_addr);

        deposit_internal<UNI,Shadow>(account, account_addr, 100, false);
        rebalance_shadow_internal(account_addr, key<WETH>(), key<UNI>());
    }
    #[test(owner = @leizd, account = @0x111)]
    #[expected_failure(abort_code = 65539)]
    fun test_rebalance_shadow_if_no_position_of_key2_coin(owner: &signer, account: &signer) acquires Position, AccountPositionEventHandle, GlobalPositionEventHandle {
        setup(owner);
        let account_addr = signer::address_of(account);
        account::create_account_for_test(account_addr);

        deposit_internal<WETH,Shadow>(account, account_addr, 100, false);
        rebalance_shadow_internal(account_addr, key<WETH>(), key<UNI>());
    }
    #[test(owner = @leizd, account = @0x111)]
    #[expected_failure(abort_code = 65540)]
    fun test_rebalance_shadow_if_protect_key1_coin(owner: &signer, account: &signer) acquires Position, AccountPositionEventHandle, GlobalPositionEventHandle {
        setup(owner);
        let account_addr = signer::address_of(account);
        account::create_account_for_test(account_addr);

        deposit_internal<WETH,Shadow>(account, account_addr, 100, false);
        deposit_internal<UNI,Shadow>(account, account_addr, 100, false);
        unable_to_rebalance_internal<WETH>(account);
        rebalance_shadow_internal(account_addr, key<WETH>(), key<UNI>());
    }
    #[test(owner = @leizd, account = @0x111)]
    #[expected_failure(abort_code = 65540)]
    fun test_rebalance_shadow_if_protect_key2_coin(owner: &signer, account: &signer) acquires Position, AccountPositionEventHandle, GlobalPositionEventHandle {
        setup(owner);
        let account_addr = signer::address_of(account);
        account::create_account_for_test(account_addr);

        deposit_internal<WETH,Shadow>(account, account_addr, 100, false);
        deposit_internal<UNI,Shadow>(account, account_addr, 100, false);
        unable_to_rebalance_internal<UNI>(account);
        rebalance_shadow_internal(account_addr, key<WETH>(), key<UNI>());
    }
    #[test(owner=@leizd,account1=@0x111)]
    public entry fun test_borrow_and_rebalance(owner: &signer, account1: &signer) acquires Position, AccountPositionEventHandle, GlobalPositionEventHandle {
        setup(owner);
        test_initializer::initialize_price_oracle_with_fixed_price_for_test(owner);
        let account1_addr = signer::address_of(account1);
        account::create_account_for_test(account1_addr);

        deposit_internal<WETH,Asset>(account1, account1_addr, 100000, false);
        borrow_internal<WETH,Shadow>(account1, account1_addr, 30000); //  LTV:30% - MAX:50%
        deposit_internal<UNI,Shadow>(account1, account1_addr, 100000, false);
        borrow_internal<UNI,Asset>(account1, account1_addr, 90000); // LTV:90% - MAX:90%
        borrow_unsafe_for_test<UNI,Asset>(account1_addr, 20000);
        // TODO: fix logic
        // assert!(deposited_asset_share<WETH>(account1_addr) == 100000, 0);
        // assert!(borrowed_shadow_share<WETH>(account1_addr) == 30000, 0);
        // assert!(deposited_shadow_share<UNI>(account1_addr) == 100000, 0);
        // assert!(borrowed_asset_share<UNI>(account1_addr) == 110000, 0);

        // borrow_and_rebalance_internal(account1_addr, key<WETH>(), key<UNI>(), false);
        // assert!(deposited_asset_share<WETH>(account1_addr) == 100000, 0);
        // assert!(borrowed_shadow_share<WETH>(account1_addr) == 40000, 0);
        // assert!(deposited_shadow_share<UNI>(account1_addr) == 110000, 0);

        // assert!(event::counter<UpdatePositionEvent>(&borrow_global<AccountPositionEventHandle<AssetToShadow>>(account1_addr).update_position_event) == 3, 0);
        // assert!(event::counter<UpdatePositionEvent>(&borrow_global<AccountPositionEventHandle<ShadowToAsset>>(account1_addr).update_position_event) == 4, 0);
    }
    #[test(owner=@leizd,account1=@0x111)]
    public entry fun test_borrow_and_rebalance_2(owner: &signer, account1: &signer) acquires Position, AccountPositionEventHandle, GlobalPositionEventHandle {
        setup(owner);
        test_initializer::initialize_price_oracle_with_fixed_price_for_test(owner);
        let account1_addr = signer::address_of(account1);
        account::create_account_for_test(account1_addr);

        deposit_internal<WETH,Asset>(account1, account1_addr, 10000, false);
        deposit_internal<UNI,Shadow>(account1, account1_addr, 10000, false);
        borrow_unsafe_for_test<UNI,Asset>(account1_addr, 15000);
        assert!(deposited_asset_share<WETH>(account1_addr) == 10000, 0);
        assert!(borrowed_shadow_share<WETH>(account1_addr) == 0, 0);
        assert!(deposited_shadow_share<UNI>(account1_addr) == 10000, 0);
        assert!(borrowed_asset_share<UNI>(account1_addr) == 15000, 0);

        borrow_and_rebalance_internal(account1_addr, key<WETH>(), key<UNI>(), false);
        assert!(deposited_asset_share<WETH>(account1_addr) == 10000, 0);
        assert!(borrowed_shadow_share<WETH>(account1_addr) == 5789, 0);
        assert!(deposited_shadow_share<UNI>(account1_addr) == 15789, 0);
        assert!(borrowed_asset_share<UNI>(account1_addr) == 15000, 0);
    }
    #[test(owner = @leizd, account = @0x111)]
    #[expected_failure(abort_code = 65539)]
    fun test_borrow_and_rebalance_if_no_position_of_key1_coin(owner: &signer, account: &signer) acquires Position, AccountPositionEventHandle, GlobalPositionEventHandle {
        setup(owner);
        let account_addr = signer::address_of(account);
        account::create_account_for_test(account_addr);

        deposit_internal<WETH,Asset>(account, account_addr, 2000, false);
        borrow_internal<WETH,Shadow>(account, account_addr, 1000);
        borrow_and_rebalance_internal(account_addr, key<WETH>(), key<UNI>(), false);
    }
    #[test(owner = @leizd, account = @0x111)]
    #[expected_failure(abort_code = 65539)]
    fun test_borrow_and_rebalance_if_no_position_of_key2_coin(owner: &signer, account: &signer) acquires Position, AccountPositionEventHandle, GlobalPositionEventHandle {
        setup(owner);
        let account_addr = signer::address_of(account);
        account::create_account_for_test(account_addr);

        deposit_internal<UNI,Shadow>(account, account_addr, 1000, false);
        borrow_unsafe_for_test<UNI,Asset>(account_addr, 1500);
        borrow_and_rebalance_internal(account_addr, key<WETH>(), key<UNI>(), false);
    }
    #[test(owner = @leizd, account = @0x111)]
    #[expected_failure(abort_code = 65540)]
<<<<<<< HEAD
    fun test_borrow_and_rebalance_if_protect_key1_coin(owner: &signer, account: &signer) acquires Position, AccountPositionEventHandle {
        setup_for_test_to_initialize_coins(owner);
        test_initializer::initialize_price_oracle_with_fixed_price_for_test(owner);
=======
    fun test_borrow_and_rebalance_if_protect_key1_coin(owner: &signer, account: &signer) acquires Position, AccountPositionEventHandle, GlobalPositionEventHandle {
        setup(owner);
>>>>>>> 43c7703a
        let account_addr = signer::address_of(account);
        account::create_account_for_test(account_addr);

        deposit_internal<WETH,Asset>(account, account_addr, 2000, false);
        borrow_internal<WETH,Shadow>(account, account_addr, 1000);
        deposit_internal<UNI,Shadow>(account, account_addr, 1000, false);
        borrow_unsafe_for_test<UNI,Asset>(account_addr, 1500);
        unable_to_rebalance_internal<WETH>(account);
        borrow_and_rebalance_internal(account_addr, key<WETH>(), key<UNI>(), false);
    }
    #[test(owner = @leizd, account = @0x111)]
    #[expected_failure(abort_code = 65540)]
<<<<<<< HEAD
    fun test_borrow_and_rebalance_if_protect_key2_coin(owner: &signer, account: &signer) acquires Position, AccountPositionEventHandle {
        setup_for_test_to_initialize_coins(owner);
        test_initializer::initialize_price_oracle_with_fixed_price_for_test(owner);
=======
    fun test_borrow_and_rebalance_if_protect_key2_coin(owner: &signer, account: &signer) acquires Position, AccountPositionEventHandle, GlobalPositionEventHandle {
        setup(owner);
>>>>>>> 43c7703a
        let account_addr = signer::address_of(account);
        account::create_account_for_test(account_addr);

        deposit_internal<WETH,Asset>(account, account_addr, 2000, false);
        borrow_internal<WETH,Shadow>(account, account_addr, 1000);
        deposit_internal<UNI,Shadow>(account, account_addr, 1000, false);
        borrow_unsafe_for_test<UNI,Asset>(account_addr, 1500);
        unable_to_rebalance_internal<UNI>(account);
        borrow_and_rebalance_internal(account_addr, key<WETH>(), key<UNI>(), false);
    }
    //// utils for rebalance
    ////// can_rebalance_shadow_between
    #[test(owner = @leizd, account = @0x111)]
<<<<<<< HEAD
    fun test_can_rebalance_shadow_between(owner: &signer, account: &signer) acquires Position, AccountPositionEventHandle {
        setup_for_test_to_initialize_coins(owner);
        test_initializer::initialize_price_oracle_with_fixed_price_for_test(owner);
=======
    fun test_can_rebalance_shadow_between(owner: &signer, account: &signer) acquires Position, AccountPositionEventHandle, GlobalPositionEventHandle {
        setup(owner);
>>>>>>> 43c7703a
        let account_addr = signer::address_of(account);
        account::create_account_for_test(account_addr);

        deposit_internal<WETH, Shadow>(account, account_addr, 1000, false);
        deposit_internal<UNI, Shadow>(account, account_addr, 1000, false);
        borrow_unsafe_for_test<UNI, Asset>(account_addr, 1200);
        let (can_rebalance, extra, insufficient) = can_rebalance_shadow_between(account_addr, key<WETH>(), key<UNI>());
        assert!(can_rebalance, 0);
        assert!(extra == 1000, 0);
        assert!(insufficient == 263, 0);
    }
    #[test(owner = @leizd, account = @0x111)]
<<<<<<< HEAD
    fun test_can_rebalance_shadow_between_with_insufficient_extra(owner: &signer, account: &signer) acquires Position, AccountPositionEventHandle {
        setup_for_test_to_initialize_coins(owner);
        test_initializer::initialize_price_oracle_with_fixed_price_for_test(owner);
=======
    fun test_can_rebalance_shadow_between_with_insufficient_extra(owner: &signer, account: &signer) acquires Position, AccountPositionEventHandle, GlobalPositionEventHandle {
        setup(owner);
>>>>>>> 43c7703a
        let account_addr = signer::address_of(account);
        account::create_account_for_test(account_addr);

        deposit_internal<WETH, Shadow>(account, account_addr, 1000, false);
        deposit_internal<UNI, Shadow>(account, account_addr, 1000, false);
        borrow_unsafe_for_test<UNI, Asset>(account_addr, 2500);
        let (can_rebalance, extra, insufficient) = can_rebalance_shadow_between(account_addr, key<WETH>(), key<UNI>());
        assert!(!can_rebalance, 0);
        assert!(extra == 1000, 0);
        assert!(insufficient == 1631, 0);
    }
    #[test(owner = @leizd, account = @0x111)]
<<<<<<< HEAD
    fun test_can_rebalance_shadow_between_with_no_extra(owner: &signer, account: &signer) acquires Position, AccountPositionEventHandle {
        setup_for_test_to_initialize_coins(owner);
        test_initializer::initialize_price_oracle_with_fixed_price_for_test(owner);
=======
    fun test_can_rebalance_shadow_between_with_no_extra(owner: &signer, account: &signer) acquires Position, AccountPositionEventHandle, GlobalPositionEventHandle {
        setup(owner);
>>>>>>> 43c7703a
        let account_addr = signer::address_of(account);
        account::create_account_for_test(account_addr);

        deposit_internal<WETH, Shadow>(account, account_addr, 1000, false);
        borrow_unsafe_for_test<WETH, Asset>(account_addr, 1001);
        deposit_internal<UNI, Shadow>(account, account_addr, 1, false);
        let (can_rebalance, extra, insufficient) = can_rebalance_shadow_between(account_addr, key<WETH>(), key<UNI>());
        assert!(!can_rebalance, 0);
        assert!(extra == 0, 0);
        assert!(insufficient == 0, 0);
    }
    #[test(owner = @leizd, account = @0x111)]
<<<<<<< HEAD
    fun test_can_rebalance_shadow_between_with_no_insufficient(owner: &signer, account: &signer) acquires Position, AccountPositionEventHandle {
        setup_for_test_to_initialize_coins(owner);
        test_initializer::initialize_price_oracle_with_fixed_price_for_test(owner);
=======
    fun test_can_rebalance_shadow_between_with_no_insufficient(owner: &signer, account: &signer) acquires Position, AccountPositionEventHandle, GlobalPositionEventHandle {
        setup(owner);
>>>>>>> 43c7703a
        let account_addr = signer::address_of(account);
        account::create_account_for_test(account_addr);

        deposit_internal<WETH, Shadow>(account, account_addr, 1000, false);
        deposit_internal<UNI, Shadow>(account, account_addr, 1, false);
        let (can_rebalance, extra, insufficient) = can_rebalance_shadow_between(account_addr, key<WETH>(), key<UNI>());
        assert!(!can_rebalance, 0);
        assert!(extra == 0, 0);
        assert!(insufficient == 0, 0);
    }
    #[test(account = @0x111)]
    fun test_can_rebalance_shadow_between_with_same_coins(account: &signer) acquires Position {
        let key = key<WETH>();
        let (can_rebalance, extra, insufficient) = can_rebalance_shadow_between(signer::address_of(account), key, key);
        assert!(!can_rebalance, 0);
        assert!(extra == 0, 0);
        assert!(insufficient == 0, 0);
    }

    // switch collateral
    #[test(owner = @leizd, account1 = @0x111)]
    public entry fun test_switch_collateral_with_asset(owner: &signer, account1: &signer) acquires Position, AccountPositionEventHandle, GlobalPositionEventHandle {
        setup(owner);
        let account1_addr = signer::address_of(account1);
        account::create_account_for_test(account1_addr);
        deposit_internal<WETH,Asset>(account1, account1_addr, 10000, false);
        assert!(deposited_asset_share<WETH>(account1_addr) == 10000, 0);
        assert!(conly_deposited_asset_share<WETH>(account1_addr) == 0, 0);

        let deposited = switch_collateral_internal<WETH,Asset>(account1_addr, true);
        assert!(deposited == 10000, 0);
        assert!(deposited_asset_share<WETH>(account1_addr) == 0, 0);
        assert!(conly_deposited_asset_share<WETH>(account1_addr) == 10000, 0);

        deposit_internal<WETH,Asset>(account1, account1_addr, 30000, true);
        let deposited = switch_collateral_internal<WETH,Asset>(account1_addr, false);
        assert!(deposited == 40000, 0);
        assert!(deposited_asset_share<WETH>(account1_addr) == 40000, 0);
        assert!(conly_deposited_asset_share<WETH>(account1_addr) == 0, 0);
    }
    #[test(owner = @leizd, account1 = @0x111)]
    public entry fun test_switch_collateral_with_shadow(owner: &signer, account1: &signer) acquires Position, AccountPositionEventHandle, GlobalPositionEventHandle {
        setup(owner);
        let account1_addr = signer::address_of(account1);
        account::create_account_for_test(account1_addr);
        deposit_internal<WETH,Shadow>(account1, account1_addr, 10000, true);
        assert!(deposited_shadow_share<WETH>(account1_addr) == 0, 0);
        assert!(conly_deposited_shadow_share<WETH>(account1_addr) == 10000, 0);

        let deposited = switch_collateral_internal<WETH,Shadow>(account1_addr, false);
        assert!(deposited == 10000, 0);
        assert!(deposited_shadow_share<WETH>(account1_addr) == 10000, 0);
        assert!(conly_deposited_shadow_share<WETH>(account1_addr) == 0, 0);

        deposit_internal<WETH,Shadow>(account1, account1_addr, 30000, false);
        let deposited = switch_collateral_internal<WETH,Shadow>(account1_addr, true);
        assert!(deposited == 40000, 0);
        assert!(deposited_shadow_share<WETH>(account1_addr) == 0, 0);
        assert!(conly_deposited_shadow_share<WETH>(account1_addr) == 40000, 0);
    }
}<|MERGE_RESOLUTION|>--- conflicted
+++ resolved
@@ -2411,14 +2411,9 @@
     // }
     #[test(owner = @leizd, account = @0x111)]
     #[expected_failure(abort_code = 65546)]
-<<<<<<< HEAD
-    fun test_rebalance_shadow_with_no_need_to_rebalance(owner: &signer, account: &signer) acquires Position, AccountPositionEventHandle {
-        setup_for_test_to_initialize_coins(owner);
-        test_initializer::initialize_price_oracle_with_fixed_price_for_test(owner);
-=======
     fun test_rebalance_shadow_with_no_need_to_rebalance(owner: &signer, account: &signer) acquires Position, AccountPositionEventHandle, GlobalPositionEventHandle {
-        setup(owner);
->>>>>>> 43c7703a
+        test_initializer::initialize_price_oracle_with_fixed_price_for_test(owner);
+        setup(owner);
         let account_addr = signer::address_of(account);
         account::create_account_for_test(account_addr);
 
@@ -2541,14 +2536,9 @@
     }
     #[test(owner = @leizd, account = @0x111)]
     #[expected_failure(abort_code = 65540)]
-<<<<<<< HEAD
-    fun test_borrow_and_rebalance_if_protect_key1_coin(owner: &signer, account: &signer) acquires Position, AccountPositionEventHandle {
-        setup_for_test_to_initialize_coins(owner);
-        test_initializer::initialize_price_oracle_with_fixed_price_for_test(owner);
-=======
     fun test_borrow_and_rebalance_if_protect_key1_coin(owner: &signer, account: &signer) acquires Position, AccountPositionEventHandle, GlobalPositionEventHandle {
         setup(owner);
->>>>>>> 43c7703a
+        test_initializer::initialize_price_oracle_with_fixed_price_for_test(owner);
         let account_addr = signer::address_of(account);
         account::create_account_for_test(account_addr);
 
@@ -2561,14 +2551,9 @@
     }
     #[test(owner = @leizd, account = @0x111)]
     #[expected_failure(abort_code = 65540)]
-<<<<<<< HEAD
-    fun test_borrow_and_rebalance_if_protect_key2_coin(owner: &signer, account: &signer) acquires Position, AccountPositionEventHandle {
-        setup_for_test_to_initialize_coins(owner);
-        test_initializer::initialize_price_oracle_with_fixed_price_for_test(owner);
-=======
     fun test_borrow_and_rebalance_if_protect_key2_coin(owner: &signer, account: &signer) acquires Position, AccountPositionEventHandle, GlobalPositionEventHandle {
         setup(owner);
->>>>>>> 43c7703a
+        test_initializer::initialize_price_oracle_with_fixed_price_for_test(owner);
         let account_addr = signer::address_of(account);
         account::create_account_for_test(account_addr);
 
@@ -2582,14 +2567,9 @@
     //// utils for rebalance
     ////// can_rebalance_shadow_between
     #[test(owner = @leizd, account = @0x111)]
-<<<<<<< HEAD
-    fun test_can_rebalance_shadow_between(owner: &signer, account: &signer) acquires Position, AccountPositionEventHandle {
-        setup_for_test_to_initialize_coins(owner);
-        test_initializer::initialize_price_oracle_with_fixed_price_for_test(owner);
-=======
     fun test_can_rebalance_shadow_between(owner: &signer, account: &signer) acquires Position, AccountPositionEventHandle, GlobalPositionEventHandle {
         setup(owner);
->>>>>>> 43c7703a
+        test_initializer::initialize_price_oracle_with_fixed_price_for_test(owner);
         let account_addr = signer::address_of(account);
         account::create_account_for_test(account_addr);
 
@@ -2602,14 +2582,9 @@
         assert!(insufficient == 263, 0);
     }
     #[test(owner = @leizd, account = @0x111)]
-<<<<<<< HEAD
-    fun test_can_rebalance_shadow_between_with_insufficient_extra(owner: &signer, account: &signer) acquires Position, AccountPositionEventHandle {
-        setup_for_test_to_initialize_coins(owner);
-        test_initializer::initialize_price_oracle_with_fixed_price_for_test(owner);
-=======
     fun test_can_rebalance_shadow_between_with_insufficient_extra(owner: &signer, account: &signer) acquires Position, AccountPositionEventHandle, GlobalPositionEventHandle {
         setup(owner);
->>>>>>> 43c7703a
+        test_initializer::initialize_price_oracle_with_fixed_price_for_test(owner);
         let account_addr = signer::address_of(account);
         account::create_account_for_test(account_addr);
 
@@ -2622,14 +2597,9 @@
         assert!(insufficient == 1631, 0);
     }
     #[test(owner = @leizd, account = @0x111)]
-<<<<<<< HEAD
-    fun test_can_rebalance_shadow_between_with_no_extra(owner: &signer, account: &signer) acquires Position, AccountPositionEventHandle {
-        setup_for_test_to_initialize_coins(owner);
-        test_initializer::initialize_price_oracle_with_fixed_price_for_test(owner);
-=======
     fun test_can_rebalance_shadow_between_with_no_extra(owner: &signer, account: &signer) acquires Position, AccountPositionEventHandle, GlobalPositionEventHandle {
         setup(owner);
->>>>>>> 43c7703a
+        test_initializer::initialize_price_oracle_with_fixed_price_for_test(owner);
         let account_addr = signer::address_of(account);
         account::create_account_for_test(account_addr);
 
@@ -2642,14 +2612,9 @@
         assert!(insufficient == 0, 0);
     }
     #[test(owner = @leizd, account = @0x111)]
-<<<<<<< HEAD
-    fun test_can_rebalance_shadow_between_with_no_insufficient(owner: &signer, account: &signer) acquires Position, AccountPositionEventHandle {
-        setup_for_test_to_initialize_coins(owner);
-        test_initializer::initialize_price_oracle_with_fixed_price_for_test(owner);
-=======
     fun test_can_rebalance_shadow_between_with_no_insufficient(owner: &signer, account: &signer) acquires Position, AccountPositionEventHandle, GlobalPositionEventHandle {
         setup(owner);
->>>>>>> 43c7703a
+        test_initializer::initialize_price_oracle_with_fixed_price_for_test(owner);
         let account_addr = signer::address_of(account);
         account::create_account_for_test(account_addr);
 
