/// Main point of interaction with Leizd Protocol
/// Users can:
/// # Deposit
/// # Withdraw
/// # Borrow
/// # Repay
/// # Liquidate
/// # Rebalance
module leizd::asset_pool {

    use std::error;
    use std::signer;
    use std::string::{String};
    use aptos_std::event;
    use aptos_std::simple_map;
    use aptos_framework::account;
    use aptos_framework::coin;
    use aptos_framework::timestamp;
    use leizd_aptos_common::coin_key::{key};
    use leizd_aptos_common::permission;
    use leizd_aptos_common::pool_status;
    use leizd_aptos_external::dex_facade;
    use leizd_aptos_lib::math128;
    use leizd_aptos_logic::risk_factor;
    use leizd_aptos_treasury::treasury;
    use leizd::interest_rate;
    use leizd::stability_pool;

    friend leizd::money_market;
    friend leizd::pool_manager;

    //// error_code
    const ENOT_INITILIZED: u64 = 1;
    const EIS_ALREADY_EXISTED: u64 = 2;
    const EIS_NOT_EXISTED: u64 = 3;
    const EDEX_DOES_NOT_HAVE_LIQUIDITY: u64 = 4;
    const ENOT_AVAILABLE_STATUS: u64 = 5;
    const EAMOUNT_ARG_IS_ZERO: u64 = 11;
    const EINSUFFICIENT_LIQUIDITY: u64 = 12;
    const EINSUFFICIENT_CONLY_DEPOSITED: u64 = 13;

    struct AssetPoolKey has store, drop {} // TODO: remove `drop` ability

    /// Asset Pool where users can deposit and borrow.
    /// Each asset is separately deposited into a pool.
    struct Pool<phantom C> has key {
        asset: coin::Coin<C>,
    }

    struct Storage has key {
        assets: simple_map::SimpleMap<String, AssetStorage>,
    }

    /// The total deposit amount and total borrowed amount can be updated
    /// in this struct. The collateral only asset is separately managed
    /// to calculate the borrowable amount in the pool.
    /// C: The coin type of the pool e.g. WETH / APT / USDC
    /// NOTE: difference xxx_amount and xxx_share
    ///   `amount` is total deposited including interest (so basically always increasing by accrue_interest in all action)
    ///   `share` is user's proportional share to calculate amount to withdraw from total deposited `amount`
    ///    therefore, when calculating the latest available capacity, calculate after converting user's `share` to user's `amount`
    struct AssetStorage has store {
        total_normal_deposited_amount: u128, // borrowable
        total_normal_deposited_share: u128, // borrowable
        total_conly_deposited_amount: u128, // collateral only
        total_conly_deposited_share: u128, // collateral only
        total_borrowed_amount: u128,
        total_borrowed_share: u128,
        last_updated: u64,
        protocol_fees: u64,
        harvested_protocol_fees: u64,
        rcomp: u128,
    }

    // Events
    struct DepositEvent has store, drop {
        caller: address,
        receiver: address,
        amount: u64,
        is_collateral_only: bool,
    }
    struct WithdrawEvent has store, drop {
        caller: address,
        receiver: address,
        amount: u64,
        is_collateral_only: bool,
    }
    struct BorrowEvent has store, drop {
        caller: address,
        borrower: address,
        receiver: address,
        amount: u64,
    }
    struct RepayEvent has store, drop {
        caller: address,
        repay_target: address,
        amount: u64,
    }
    struct LiquidateEvent has store, drop {
        caller: address,
        target: address,
    }
    struct SwitchCollateralEvent has store, drop {
        caller: address,
        amount: u64,
        to_collateral_only: bool,
    }
    struct PoolEventHandle<phantom C> has key, store {
        deposit_event: event::EventHandle<DepositEvent>,
        withdraw_event: event::EventHandle<WithdrawEvent>,
        borrow_event: event::EventHandle<BorrowEvent>,
        repay_event: event::EventHandle<RepayEvent>,
        liquidate_event: event::EventHandle<LiquidateEvent>,
        switch_collateral_event: event::EventHandle<SwitchCollateralEvent>,
    }

<<<<<<< HEAD
    public entry fun initialize(owner: &signer): AssetPoolKey {
        permission::assert_owner(signer::address_of(owner));
=======
    // initialize
    public entry fun initialize(owner: &signer) {
        let owner_addr = signer::address_of(owner);
        permission::assert_owner(owner_addr);
        assert!(!exists<Storage>(owner_addr), error::invalid_argument(EIS_ALREADY_EXISTED));
>>>>>>> dd7e966b
        move_to(owner, Storage {
            assets: simple_map::create<String, AssetStorage>(),
        });
        AssetPoolKey {}
    }
    //// for assets
    /// Initializes a pool with the coin the owner specifies.
    /// The caller is only owner and creates not only a pool but also other resources
    /// such as a treasury for the coin, an interest rate model, and coins of collaterals and debts.
    public(friend) fun init_pool<C>(owner: &signer) acquires Storage {
        init_pool_internal<C>(owner);
    }

    fun init_pool_internal<C>(owner: &signer) acquires Storage {
        let owner_addr = signer::address_of(owner);
        assert!(exists<Storage>(owner_addr), error::invalid_argument(ENOT_INITILIZED));
        assert!(!is_pool_initialized<C>(), error::invalid_argument(EIS_ALREADY_EXISTED));
        assert!(dex_facade::has_liquidity<C>(), error::invalid_state(EDEX_DOES_NOT_HAVE_LIQUIDITY));

        treasury::add_coin<C>(owner);
        risk_factor::new_asset<C>(owner);
        interest_rate::initialize<C>(owner);
        stability_pool::init_pool<C>();
        pool_status::initialize<C>(owner);

        move_to(owner, Pool<C> {
            asset: coin::zero<C>()
        });
        let storage_ref = borrow_global_mut<Storage>(owner_addr);
        simple_map::add<String, AssetStorage>(&mut storage_ref.assets, key<C>(), default_asset_storage());
        move_to(owner, PoolEventHandle<C> {
            deposit_event: account::new_event_handle<DepositEvent>(owner),
            withdraw_event: account::new_event_handle<WithdrawEvent>(owner),
            borrow_event: account::new_event_handle<BorrowEvent>(owner),
            repay_event: account::new_event_handle<RepayEvent>(owner),
            liquidate_event: account::new_event_handle<LiquidateEvent>(owner),
            switch_collateral_event: account::new_event_handle<SwitchCollateralEvent>(owner),
        });
    }
    fun default_asset_storage(): AssetStorage {
        AssetStorage {
            total_normal_deposited_amount: 0,
            total_normal_deposited_share: 0,
            total_conly_deposited_amount: 0,
            total_conly_deposited_share: 0,
            total_borrowed_amount: 0,
            total_borrowed_share: 0,
            last_updated: 0,
            protocol_fees: 0,
            harvested_protocol_fees: 0,
            rcomp: 0,
        }
    }

    /// Deposits an asset or a shadow to the pool.
    /// If a user wants to protect the asset, it's possible that it can be used only for the collateral.
    /// C is a pool type and a user should select which pool to use.
    /// e.g. Deposit USDZ for WETH Pool -> deposit_for<WETH,Shadow>(x,x,x,x)
    /// e.g. Deposit WBTC for WBTC Pool -> deposit_for<WBTC,Asset>(x,x,x,x)
    public(friend) fun deposit_for<C>(
        account: &signer,
        for_address: address,
        amount: u64,
        is_collateral_only: bool,
        _key: &AssetPoolKey
    ): (u64, u64) acquires Pool, Storage, PoolEventHandle {
        deposit_for_internal<C>(
            account,
            for_address,
            amount,
            is_collateral_only
        )
    }

    fun deposit_for_internal<C>(
        account: &signer,
        for_address: address, // only use for event
        amount: u64,
        is_collateral_only: bool,
    ): (u64, u64) acquires Pool, Storage, PoolEventHandle {
        assert!(pool_status::can_deposit<C>(), error::invalid_state(ENOT_AVAILABLE_STATUS));
        assert!(amount > 0, error::invalid_argument(EAMOUNT_ARG_IS_ZERO));

        let owner_address = permission::owner_address();
        let pool_ref = borrow_global_mut<Pool<C>>(owner_address);
        let asset_storage_ref = borrow_mut_asset_storage<C>(borrow_global_mut<Storage>(owner_address));

        accrue_interest<C>(asset_storage_ref);

        let user_share_u128: u128;
        coin::merge(&mut pool_ref.asset, coin::withdraw<C>(account, amount));
        if (is_collateral_only) {
            user_share_u128 = math128::to_share((amount as u128), asset_storage_ref.total_conly_deposited_amount, asset_storage_ref.total_conly_deposited_share);
            asset_storage_ref.total_conly_deposited_amount = asset_storage_ref.total_conly_deposited_amount + (amount as u128);
            asset_storage_ref.total_conly_deposited_share = asset_storage_ref.total_conly_deposited_share + user_share_u128;
        } else {
            user_share_u128 = math128::to_share((amount as u128), asset_storage_ref.total_normal_deposited_amount, asset_storage_ref.total_normal_deposited_share);
            asset_storage_ref.total_normal_deposited_amount = asset_storage_ref.total_normal_deposited_amount + (amount as u128);
            asset_storage_ref.total_normal_deposited_share = asset_storage_ref.total_normal_deposited_share + user_share_u128;
        };
        event::emit_event<DepositEvent>(
            &mut borrow_global_mut<PoolEventHandle<C>>(owner_address).deposit_event,
            DepositEvent {
                caller: signer::address_of(account),
                receiver: for_address,
                amount,
                is_collateral_only,
            },
        );

        (amount, (user_share_u128 as u64))
    }

    /// Withdraws an asset or a shadow from the pool.
    public(friend) fun withdraw_for<C>(
        caller_addr: address,
        receiver_addr: address,
        amount: u64,
        is_collateral_only: bool,
        _key: &AssetPoolKey
    ): (u64, u64) acquires Pool, Storage, PoolEventHandle {
        withdraw_for_internal<C>(
            caller_addr,
            receiver_addr,
            amount,
            is_collateral_only,
            0
        )
    }

    fun withdraw_for_internal<C>(
        caller_addr: address,
        receiver_addr: address,
        amount: u64,
        is_collateral_only: bool,
        liquidation_fee: u64,
    ): (u64, u64) acquires Pool, Storage, PoolEventHandle {
        assert!(pool_status::can_withdraw<C>(), error::invalid_state(ENOT_AVAILABLE_STATUS));
        assert!(amount > 0, error::invalid_argument(EAMOUNT_ARG_IS_ZERO));

        let owner_address = permission::owner_address();
        let pool_ref = borrow_global_mut<Pool<C>>(owner_address);
        let asset_storage_ref = borrow_mut_asset_storage<C>(borrow_global_mut<Storage>(owner_address));

        accrue_interest<C>(asset_storage_ref);
        collect_asset_fee<C>(pool_ref, liquidation_fee);

        let amount_to_transfer = amount - liquidation_fee;
        coin::deposit<C>(receiver_addr, coin::extract(&mut pool_ref.asset, amount_to_transfer));

        let amount_u128 = (amount as u128);
        let withdrawn_user_share_u128: u128;
        if (is_collateral_only) {
            withdrawn_user_share_u128 = math128::to_share_roundup(amount_u128, asset_storage_ref.total_conly_deposited_amount, asset_storage_ref.total_conly_deposited_share);
            asset_storage_ref.total_conly_deposited_amount = asset_storage_ref.total_conly_deposited_amount - amount_u128;
            asset_storage_ref.total_conly_deposited_share = asset_storage_ref.total_conly_deposited_share - withdrawn_user_share_u128;
        } else {
            withdrawn_user_share_u128 = math128::to_share_roundup(amount_u128, asset_storage_ref.total_normal_deposited_amount, asset_storage_ref.total_normal_deposited_amount);
            asset_storage_ref.total_normal_deposited_amount = asset_storage_ref.total_normal_deposited_amount - amount_u128;
            asset_storage_ref.total_normal_deposited_share = asset_storage_ref.total_normal_deposited_share - withdrawn_user_share_u128;
        };

        event::emit_event<WithdrawEvent>(
            &mut borrow_global_mut<PoolEventHandle<C>>(owner_address).withdraw_event,
            WithdrawEvent {
                caller: caller_addr,
                receiver: receiver_addr,
                amount,
                is_collateral_only,
            },
        );

        (amount, (withdrawn_user_share_u128 as u64))
    }

    /// Borrows an asset or a shadow from the pool.
    public(friend) fun borrow_for<C>(
        borrower_addr: address,
        receiver_addr: address,
        amount: u64,
        _key: &AssetPoolKey,
    ): (u64, u64) acquires Pool, Storage, PoolEventHandle {
        borrow_for_internal<C>(borrower_addr, receiver_addr, amount)
    }

    fun borrow_for_internal<C>(
        borrower_addr: address,
        receiver_addr: address,
        amount: u64,
    ): (u64, u64) acquires Pool, Storage, PoolEventHandle {
        assert!(pool_status::can_borrow<C>(), error::invalid_state(ENOT_AVAILABLE_STATUS));
        assert!(amount > 0, error::invalid_argument(EAMOUNT_ARG_IS_ZERO));

        let owner_address = permission::owner_address();
        let pool_ref = borrow_global_mut<Pool<C>>(owner_address);
        let asset_storage_ref = borrow_mut_asset_storage<C>(borrow_global_mut<Storage>(owner_address));

        accrue_interest<C>(asset_storage_ref);

        let fee = risk_factor::calculate_entry_fee(amount);
        let amount_with_fee = amount + fee;
        assert!((amount_with_fee as u128) <= liquidity_internal(pool_ref, asset_storage_ref), error::invalid_argument(EINSUFFICIENT_LIQUIDITY));

        collect_asset_fee<C>(pool_ref, fee);
        let borrowed = coin::extract(&mut pool_ref.asset, amount);
        coin::deposit<C>(receiver_addr, borrowed);

        let share_u128 = math128::to_share((amount_with_fee as u128), asset_storage_ref.total_borrowed_amount, asset_storage_ref.total_borrowed_share);
        asset_storage_ref.total_borrowed_amount = asset_storage_ref.total_borrowed_amount + (amount_with_fee as u128);
        asset_storage_ref.total_borrowed_share = asset_storage_ref.total_borrowed_share + share_u128;

        event::emit_event<BorrowEvent>(
            &mut borrow_global_mut<PoolEventHandle<C>>(owner_address).borrow_event,
            BorrowEvent {
                caller: borrower_addr,
                borrower: borrower_addr,
                receiver: receiver_addr,
                amount: amount_with_fee,
            },
        );

        (
            amount_with_fee, // TODO: only amount
            (share_u128 as u64)
        )
    }

    /// Repays an asset or a shadow for the borrowed position.
    public(friend) fun repay<C>(
        account: &signer,
        amount: u64,
        _key: &AssetPoolKey,
    ): (u64, u64) acquires Pool, Storage, PoolEventHandle {
        repay_internal<C>(account, amount)
    }

    fun repay_internal<C>(
        account: &signer,
        amount: u64,
    ): (u64, u64) acquires Pool, Storage, PoolEventHandle {
        assert!(pool_status::can_repay<C>(), error::invalid_state(ENOT_AVAILABLE_STATUS));
        assert!(amount > 0, error::invalid_argument(EAMOUNT_ARG_IS_ZERO));

        let owner_address = permission::owner_address();
        let pool_ref = borrow_global_mut<Pool<C>>(owner_address);
        let asset_storage_ref = borrow_mut_asset_storage<C>(borrow_global_mut<Storage>(owner_address));

        accrue_interest<C>(asset_storage_ref);

        let account_addr = signer::address_of(account);
        let share_u128 = math128::to_share_roundup((amount as u128), asset_storage_ref.total_borrowed_amount, asset_storage_ref.total_borrowed_share);
        asset_storage_ref.total_borrowed_amount = asset_storage_ref.total_borrowed_amount - (amount as u128);
        asset_storage_ref.total_borrowed_share = asset_storage_ref.total_borrowed_share - share_u128;
        let withdrawn = coin::withdraw<C>(account, amount);
        coin::merge(&mut pool_ref.asset, withdrawn);

        event::emit_event<RepayEvent>(
            &mut borrow_global_mut<PoolEventHandle<C>>(owner_address).repay_event,
            RepayEvent {
                caller: account_addr,
                repay_target: account_addr,
                amount,
            },
        );

        (amount, (share_u128 as u64))
    }

    public(friend) fun withdraw_for_liquidation<C>(
        liquidator_addr: address,
        target_addr: address,
        withdrawing: u64,
        is_collateral_only: bool,
        _key: &AssetPoolKey,
    ) acquires Pool, Storage, PoolEventHandle {
        withdraw_for_liquidation_internal<C>(liquidator_addr, target_addr, withdrawing, is_collateral_only)
    }

    fun withdraw_for_liquidation_internal<C>(
        liquidator_addr: address,
        target_addr: address,
        withdrawing: u64,
        is_collateral_only: bool,
    ) acquires Pool, Storage, PoolEventHandle {
        let owner_address = permission::owner_address();
        let asset_storage_ref = borrow_mut_asset_storage<C>(borrow_global_mut<Storage>(owner_address));

        accrue_interest<C>(asset_storage_ref);
        let liquidation_fee = risk_factor::calculate_liquidation_fee(withdrawing);
        withdraw_for_internal<C>(liquidator_addr, liquidator_addr, withdrawing, is_collateral_only, liquidation_fee);

        event::emit_event<LiquidateEvent>(
            &mut borrow_global_mut<PoolEventHandle<C>>(owner_address).liquidate_event,
            LiquidateEvent {
                caller: liquidator_addr,
                target: target_addr,
            }
        );
    }

    public(friend) fun switch_collateral<C>(caller: address, amount: u64, to_collateral_only: bool, _key: &AssetPoolKey) acquires Pool, Storage, PoolEventHandle {
        switch_collateral_internal<C>(caller, amount, to_collateral_only);
    }

    fun switch_collateral_internal<C>(caller: address, amount: u64, to_collateral_only: bool) acquires Pool, Storage, PoolEventHandle {
        assert!(pool_status::can_switch_collateral<C>(), error::invalid_state(ENOT_AVAILABLE_STATUS));
        assert!(amount > 0, error::invalid_argument(EAMOUNT_ARG_IS_ZERO));
        let owner_address = permission::owner_address();
        let pool_ref = borrow_global<Pool<C>>(owner_address);
        let asset_storage_ref = borrow_mut_asset_storage<C>(borrow_global_mut<Storage>(owner_address));

        let amount_u128 = (amount as u128);
        if (to_collateral_only) {
            assert!(amount_u128 <= liquidity_internal(pool_ref, asset_storage_ref), error::invalid_argument(EINSUFFICIENT_LIQUIDITY));
            asset_storage_ref.total_conly_deposited_amount = asset_storage_ref.total_conly_deposited_amount + amount_u128;
            asset_storage_ref.total_normal_deposited_amount = asset_storage_ref.total_normal_deposited_amount - amount_u128;
        } else {
            assert!(amount_u128 <= asset_storage_ref.total_conly_deposited_amount, error::invalid_argument(EINSUFFICIENT_CONLY_DEPOSITED));
            asset_storage_ref.total_normal_deposited_amount = asset_storage_ref.total_normal_deposited_amount + amount_u128;
            asset_storage_ref.total_conly_deposited_amount = asset_storage_ref.total_conly_deposited_amount - amount_u128;
        };
        event::emit_event<SwitchCollateralEvent>(
            &mut borrow_global_mut<PoolEventHandle<C>>(owner_address).switch_collateral_event,
            SwitchCollateralEvent {
                caller,
                amount,
                to_collateral_only,
            },
        );
    }

    public fun is_pool_initialized<C>(): bool {
        exists<Pool<C>>(permission::owner_address())
    }

    /// This function is called on every user action.
    fun accrue_interest<C>(asset_storage_ref: &mut AssetStorage) {
        let now = timestamp::now_microseconds();
        let key = key<C>();

        // This is the first time
        if (asset_storage_ref.last_updated == 0) {
            asset_storage_ref.last_updated = now;
            return
        };

        if (asset_storage_ref.last_updated == now) {
            return
        };

        let protocol_share_fee = risk_factor::share_fee();
        let rcomp = interest_rate::update_interest_rate(
            key,
            asset_storage_ref.total_normal_deposited_amount,
            asset_storage_ref.total_borrowed_amount,
            asset_storage_ref.last_updated,
            now,
        );
        let accrued_interest = asset_storage_ref.total_borrowed_amount * rcomp / interest_rate::precision();
        let protocol_share = accrued_interest * (protocol_share_fee as u128) / interest_rate::precision();
        let new_protocol_fees = asset_storage_ref.protocol_fees + (protocol_share as u64);

        let depositors_share = accrued_interest - protocol_share;
        asset_storage_ref.total_borrowed_amount = asset_storage_ref.total_borrowed_amount + accrued_interest;
        asset_storage_ref.total_normal_deposited_amount = asset_storage_ref.total_normal_deposited_amount + depositors_share;
        asset_storage_ref.protocol_fees = new_protocol_fees;
        asset_storage_ref.last_updated = now;
        asset_storage_ref.rcomp = rcomp;
    }

    fun collect_asset_fee<C>(pool_ref: &mut Pool<C>, fee: u64) {
        if (fee > 0) {
            let fee_extracted = coin::extract(&mut pool_ref.asset, fee);
            treasury::collect_fee<C>(fee_extracted);
        };
    }

    public(friend) fun harvest_protocol_fees<C>() acquires Pool, Storage{
        let owner_addr = permission::owner_address();
        let pool_ref = borrow_global_mut<Pool<C>>(owner_addr);
        let asset_storage_ref = borrow_mut_asset_storage<C>(borrow_global_mut<Storage>(owner_addr));
        let harvested_fee = (asset_storage_ref.protocol_fees - asset_storage_ref.harvested_protocol_fees as u128);
        if(harvested_fee == 0){
            return
        };
        let liquidity = liquidity_internal(pool_ref, asset_storage_ref);
        if(harvested_fee > liquidity){
            harvested_fee = liquidity;
        };
        asset_storage_ref.harvested_protocol_fees = asset_storage_ref.harvested_protocol_fees + (harvested_fee as u64);
        collect_asset_fee<C>(pool_ref, (harvested_fee as u64));
    }


    public fun protocol_fees<C>(): u64 acquires Storage {
        let asset_storage_ref = borrow_mut_asset_storage<C>(borrow_global_mut<Storage>(permission::owner_address()));
        asset_storage_ref.protocol_fees
    }

    public fun harvested_protocol_fees<C>(): u64 acquires Storage {
        let asset_storage_ref = borrow_mut_asset_storage<C>(borrow_global_mut<Storage>(permission::owner_address()));
        asset_storage_ref.harvested_protocol_fees
    }

    fun borrow_mut_asset_storage<C>(storage_ref: &mut Storage): &mut AssetStorage {
        borrow_mut_asset_storage_with(storage_ref, key<C>())
    }
    fun borrow_mut_asset_storage_with(storage_ref: &mut Storage, key: String): &mut AssetStorage {
        simple_map::borrow_mut<String, AssetStorage>(&mut storage_ref.assets, &key)
    }

    public fun liquidity<C>(): u128 acquires Pool, Storage {
        let owner_addr = permission::owner_address();
        let pool_ref = borrow_global<Pool<C>>(owner_addr);
        let asset_storage_ref = borrow_mut_asset_storage<C>(borrow_global_mut<Storage>(owner_addr));
        liquidity_internal(pool_ref, asset_storage_ref)
    }
    fun liquidity_internal<C>(pool: &Pool<C>, asset_storage_ref: &AssetStorage): u128 {
        (coin::value(&pool.asset) as u128) - asset_storage_ref.total_conly_deposited_amount
    }

    public fun total_normal_deposited_amount<C>(): u128 acquires Storage {
        total_normal_deposited_amount_with(key<C>())
    }
    public fun total_normal_deposited_amount_with(key: String): u128 acquires Storage {
        let asset_storage_ref = borrow_mut_asset_storage_with(borrow_global_mut<Storage>(permission::owner_address()), key);
        asset_storage_ref.total_normal_deposited_amount
    }

    public fun total_normal_deposited_share<C>(): u128 acquires Storage {
        total_normal_deposited_share_with(key<C>())
    }
    public fun total_normal_deposited_share_with(key: String): u128 acquires Storage {
        let asset_storage_ref = borrow_mut_asset_storage_with(borrow_global_mut<Storage>(permission::owner_address()), key);
        asset_storage_ref.total_normal_deposited_share
    }

    public fun total_conly_deposited_amount<C>(): u128 acquires Storage {
        total_conly_deposited_amount_with(key<C>())
    }
    public fun total_conly_deposited_amount_with(key: String): u128 acquires Storage {
        let asset_storage_ref = borrow_mut_asset_storage_with(borrow_global_mut<Storage>(permission::owner_address()), key);
        asset_storage_ref.total_conly_deposited_amount
    }

    public fun total_conly_deposited_share<C>(): u128 acquires Storage {
        total_conly_deposited_share_with(key<C>())
    }
    public fun total_conly_deposited_share_with(key: String): u128 acquires Storage {
        let asset_storage_ref = borrow_mut_asset_storage_with(borrow_global_mut<Storage>(permission::owner_address()), key);
        asset_storage_ref.total_conly_deposited_share
    }

    public fun total_borrowed_amount<C>(): u128 acquires Storage {
        total_borrowed_amount_with(key<C>())
    }
    public fun total_borrowed_amount_with(key: String): u128 acquires Storage {
        let asset_storage_ref = borrow_mut_asset_storage_with(borrow_global_mut<Storage>(permission::owner_address()), key);
        asset_storage_ref.total_borrowed_amount
    }

    public fun total_borrowed_share<C>(): u128 acquires Storage {
        total_borrowed_share_with(key<C>())
    }
    public fun total_borrowed_share_with(key: String): u128 acquires Storage {
        let asset_storage_ref = borrow_mut_asset_storage_with(borrow_global_mut<Storage>(permission::owner_address()), key);
        asset_storage_ref.total_borrowed_share
    }

    public fun last_updated<C>(): u64 acquires Storage {
        let asset_storage_ref = borrow_mut_asset_storage<C>(borrow_global_mut<Storage>(permission::owner_address()));
        asset_storage_ref.last_updated
    }

    // #[test_only]
    // use aptos_std::debug;
    #[test_only]
    use aptos_framework::managed_coin;
    #[test_only]
    use leizd_aptos_trove::usdz::{USDZ};
    #[test_only]
    use leizd::dummy;
    #[test_only]
    use leizd::test_coin::{Self,USDC,USDT,WETH,UNI};
    #[test_only]
    use leizd::test_initializer;

    #[test(owner=@leizd)]
    public entry fun test_initialize(owner: &signer) {
        initialize(owner);
        assert!(exists<Storage>(signer::address_of(owner)), 0);
    }
    #[test(account=@0x111)]
    #[expected_failure(abort_code = 65537)]
    public entry fun test_initialize_with_not_owner(account: &signer) {
        initialize(account);
    }
    #[test(owner=@leizd)]
    #[expected_failure(abort_code = 65538)]
    public entry fun test_initialize_twice(owner: &signer) {
        initialize(owner);
        initialize(owner);
    }
    #[test(owner=@leizd)]
    public entry fun test_init_pool(owner: &signer) acquires Pool, Storage {
        // Prerequisite
        let owner_address = signer::address_of(owner);
        account::create_account_for_test(owner_address);
        test_coin::init_weth(owner);
        test_initializer::initialize(owner);
        initialize(owner);
        
        init_pool<WETH>(owner);

        assert!(exists<Pool<WETH>>(owner_address), 0);
        let pool = borrow_global<Pool<WETH>>(owner_address);
        assert!(coin::value<WETH>(&pool.asset) == 0, 0);
        assert!(pool_status::can_deposit<WETH>(), 0);
        assert!(pool_status::can_withdraw<WETH>(), 0);
        assert!(pool_status::can_borrow<WETH>(), 0);
        assert!(pool_status::can_repay<WETH>(), 0);
        assert!(is_pool_initialized<WETH>(), 0);
    }
    #[test(owner=@leizd)]
    #[expected_failure(abort_code = 65537)]
    public entry fun test_init_pool_before_initialized(owner: &signer) acquires Storage {
        // Prerequisite
        account::create_account_for_test(signer::address_of(owner));
        test_coin::init_weth(owner);
        test_initializer::initialize(owner);

        init_pool<WETH>(owner);
    }
    #[test(owner=@leizd)]
    #[expected_failure(abort_code = 65538)]
    public entry fun test_init_pool_twice(owner: &signer) acquires Storage {
        // Prerequisite
        account::create_account_for_test(signer::address_of(owner));
        test_coin::init_weth(owner);
        test_initializer::initialize(owner);
        initialize(owner);

        init_pool<WETH>(owner);
        init_pool<WETH>(owner);
    }

    #[test(owner=@leizd)]
    public entry fun test_is_pool_initialized(owner: &signer) acquires Storage {
        // Prerequisite
        let owner_address = signer::address_of(owner);
        account::create_account_for_test(owner_address);
        test_initializer::initialize(owner);
        //// init coin & pool
        initialize(owner);
        test_coin::init_weth(owner);
        init_pool<WETH>(owner);
        test_coin::init_usdc(owner);
        init_pool<USDC>(owner);
        test_coin::init_usdt(owner);

        assert!(is_pool_initialized<WETH>(), 0);
        assert!(is_pool_initialized<USDC>(), 0);
        assert!(!is_pool_initialized<USDT>(), 0);
    }

    // for deposit
    #[test_only]
    fun setup_for_test_to_initialize_coins_and_pools(owner: &signer, aptos_framework: &signer) acquires Storage {
        timestamp::set_time_has_started_for_testing(aptos_framework);
        let owner_addr = signer::address_of(owner);
        account::create_account_for_test(owner_addr);
        test_initializer::initialize(owner);
        test_coin::init_usdc(owner);
        test_coin::init_usdt(owner);
        test_coin::init_weth(owner);
        test_coin::init_uni(owner);

        initialize(owner);
        init_pool<USDC>(owner);
        init_pool<USDT>(owner);
        init_pool<WETH>(owner);
        init_pool<UNI>(owner);
    }
    #[test(owner=@leizd,account=@0x111,aptos_framework=@aptos_framework)]
    public entry fun test_deposit_weth(owner: &signer, account: &signer, aptos_framework: &signer) acquires Pool, Storage, PoolEventHandle {
        setup_for_test_to_initialize_coins_and_pools(owner, aptos_framework);
        let account_addr = signer::address_of(account);
        account::create_account_for_test(account_addr);
        managed_coin::register<WETH>(account);
        managed_coin::mint<WETH>(owner, account_addr, 1000000);
        assert!(coin::balance<WETH>(account_addr) == 1000000, 0);

        deposit_for_internal<WETH>(account, account_addr, 800000, false);
        assert!(coin::balance<WETH>(account_addr) == 200000, 0);
        assert!(total_normal_deposited_amount<WETH>() == 800000, 0);
        assert!(liquidity<WETH>() == 800000, 0);
        assert!(total_conly_deposited_amount<WETH>() == 0, 0);
        assert!(total_borrowed_amount<WETH>() == 0, 0);

        let event_handle = borrow_global<PoolEventHandle<WETH>>(signer::address_of(owner));
        assert!(event::counter<DepositEvent>(&event_handle.deposit_event) == 1, 0);
    }
    #[test(owner=@leizd,account=@0x111,aptos_framework=@aptos_framework)]
    public entry fun test_deposit_with_same_as_holding_amount(owner: &signer, account: &signer, aptos_framework: &signer) acquires Pool, Storage, PoolEventHandle {
        setup_for_test_to_initialize_coins_and_pools(owner, aptos_framework);
        let account_addr = signer::address_of(account);
        account::create_account_for_test(account_addr);
        managed_coin::register<WETH>(account);
        managed_coin::mint<WETH>(owner, account_addr, 1000000);

        deposit_for_internal<WETH>(account, account_addr, 1000000, false);
        assert!(coin::balance<WETH>(account_addr) == 0, 0);
        assert!(total_normal_deposited_amount<WETH>() == 1000000, 0);
        assert!(total_conly_deposited_amount<WETH>() == 0, 0);
    }
    #[test(owner=@leizd,account=@0x111,aptos_framework=@aptos_framework)]
    #[expected_failure(abort_code = 65542)]
    public entry fun test_deposit_with_more_than_holding_amount(owner: &signer, account: &signer, aptos_framework: &signer) acquires Pool, Storage, PoolEventHandle {
        setup_for_test_to_initialize_coins_and_pools(owner, aptos_framework);
        let account_addr = signer::address_of(account);
        account::create_account_for_test(account_addr);
        managed_coin::register<WETH>(account);
        managed_coin::mint<WETH>(owner, account_addr, 1000000);

        deposit_for_internal<WETH>(account, account_addr, 1000001, false);
    }
    #[test(owner=@leizd,account=@0x111,aptos_framework=@aptos_framework)]
    public entry fun test_deposit_weth_twice_sequentially(owner: &signer, account: &signer, aptos_framework: &signer) acquires Pool, Storage, PoolEventHandle {
        setup_for_test_to_initialize_coins_and_pools(owner, aptos_framework);
        let account_addr = signer::address_of(account);
        account::create_account_for_test(account_addr);
        managed_coin::register<WETH>(account);
        managed_coin::mint<WETH>(owner, account_addr, 1000000);
        assert!(coin::balance<WETH>(account_addr) == 1000000, 0);

        timestamp::update_global_time_for_test(1662125899730897);
        deposit_for_internal<WETH>(account, account_addr, 400000, false);
        timestamp::update_global_time_for_test(1662125899830897);
        deposit_for_internal<WETH>(account, account_addr, 400000, false);
        assert!(coin::balance<WETH>(account_addr) == 200000, 0);
        assert!(total_normal_deposited_amount<WETH>() == 800000, 0);
        assert!(total_conly_deposited_amount<WETH>() == 0, 0);
    }
    #[test(owner=@leizd,account1=@0x111,account2=@0x222,aptos_framework=@aptos_framework)]
    public entry fun test_deposit_weth_by_two(owner: &signer, account1: &signer, account2: &signer, aptos_framework: &signer) acquires Pool, Storage, PoolEventHandle {
        setup_for_test_to_initialize_coins_and_pools(owner, aptos_framework);
        let account1_addr = signer::address_of(account1);
        let account2_addr = signer::address_of(account2);
        account::create_account_for_test(account1_addr);
        account::create_account_for_test(account2_addr);
        managed_coin::register<WETH>(account1);
        managed_coin::register<WETH>(account2);
        managed_coin::mint<WETH>(owner, account1_addr, 1000000);
        managed_coin::mint<WETH>(owner, account2_addr, 1000000);

        deposit_for_internal<WETH>(account1, account1_addr, 800000, false);
        deposit_for_internal<WETH>(account2, account2_addr, 200000, false);
        assert!(coin::balance<WETH>(account1_addr) == 200000, 0);
        assert!(coin::balance<WETH>(account2_addr) == 800000, 0);
        assert!(total_normal_deposited_amount<WETH>() == 1000000, 0);
        assert!(total_conly_deposited_amount<WETH>() == 0, 0);
    }
    #[test(owner=@leizd,account=@0x111,aptos_framework=@aptos_framework)]
    #[expected_failure(abort_code = 65537)]
    public entry fun test_deposit_with_dummy_weth(owner: &signer, account: &signer, aptos_framework: &signer) acquires Pool, Storage, PoolEventHandle {
        setup_for_test_to_initialize_coins_and_pools(owner, aptos_framework);
        dummy::init_weth(owner);

        let account_addr = signer::address_of(account);
        account::create_account_for_test(account_addr);
        managed_coin::register<WETH>(account);
        managed_coin::register<dummy::WETH>(account);
        managed_coin::mint<WETH>(owner, account_addr, 1000000);
        managed_coin::mint<dummy::WETH>(owner, account_addr, 1000000);

        deposit_for_internal<dummy::WETH>(account, account_addr, 800000, false);
    }

    #[test(owner=@leizd,account=@0x111,aptos_framework=@aptos_framework)]
    public entry fun test_deposit_weth_for_only_collateral(owner: &signer, account: &signer, aptos_framework: &signer) acquires Pool, Storage, PoolEventHandle {
        setup_for_test_to_initialize_coins_and_pools(owner, aptos_framework);

        let account_addr = signer::address_of(account);
        account::create_account_for_test(account_addr);
        managed_coin::register<WETH>(account);
        managed_coin::mint<WETH>(owner, account_addr, 1000000);
        assert!(coin::balance<WETH>(account_addr) == 1000000, 0);

        deposit_for_internal<WETH>(account, account_addr, 800000, true);
        assert!(coin::balance<WETH>(account_addr) == 200000, 0);
        assert!(liquidity<WETH>() == 0, 0);
        assert!(total_normal_deposited_amount<WETH>() == 0, 0);
        assert!(total_conly_deposited_amount<WETH>() == 800000, 0);
        assert!(total_borrowed_amount<WETH>() == 0, 0);
    }

    #[test(owner=@leizd,account=@0x111,aptos_framework=@aptos_framework)]
    public entry fun test_deposit_with_all_patterns_over_time(owner: &signer, account: &signer, aptos_framework: &signer) acquires Pool, Storage, PoolEventHandle {
        setup_for_test_to_initialize_coins_and_pools(owner, aptos_framework);
        let account_addr = signer::address_of(account);
        account::create_account_for_test(account_addr);
        managed_coin::register<WETH>(account);
        managed_coin::mint<WETH>(owner, account_addr, 10);

        let initial_sec = 1648738800; // 20220401T00:00:00
        timestamp::update_global_time_for_test(initial_sec * 1000 * 1000);
        deposit_for_internal<WETH>(account, account_addr, 1, false);
        timestamp::update_global_time_for_test((initial_sec + 90) * 1000 * 1000); // + 90 sec
        deposit_for_internal<WETH>(account, account_addr, 2, true);

        assert!(liquidity<WETH>() == 1, 0);
        assert!(total_normal_deposited_amount<WETH>() == 1, 0);
        assert!(total_conly_deposited_amount<WETH>() == 2, 0);
        assert!(total_borrowed_amount<WETH>() == 0, 0);

        let event_handle = borrow_global<PoolEventHandle<WETH>>(signer::address_of(owner));
        assert!(event::counter<DepositEvent>(&event_handle.deposit_event) == 2, 0);
    }

    // for withdraw
    #[test(owner=@leizd,account=@0x111,aptos_framework=@aptos_framework)]
    public entry fun test_withdraw_weth(owner: &signer, account: &signer, aptos_framework: &signer) acquires Pool, Storage, PoolEventHandle {
        setup_for_test_to_initialize_coins_and_pools(owner, aptos_framework);
        // test_initializer::initialize_price_oracle_with_fixed_price_for_test(owner);

        let account_addr = signer::address_of(account);
        account::create_account_for_test(account_addr);
        managed_coin::register<WETH>(account);
        managed_coin::mint<WETH>(owner, account_addr, 1000000);
        assert!(coin::balance<WETH>(account_addr) == 1000000, 0);

        deposit_for_internal<WETH>(account, account_addr, 700000, false);
        withdraw_for_internal<WETH>(account_addr, account_addr, 600000, false, 0);

        assert!(coin::balance<WETH>(account_addr) == 900000, 0);
        assert!(total_normal_deposited_amount<WETH>() == 100000, 0);
        assert!(liquidity<WETH>() == 100000, 0);
        assert!(total_conly_deposited_amount<WETH>() == 0, 0);
        assert!(total_borrowed_amount<WETH>() == 0, 0);

        let event_handle = borrow_global<PoolEventHandle<WETH>>(signer::address_of(owner));
        assert!(event::counter<WithdrawEvent>(&event_handle.withdraw_event) == 1, 0);
    }
    #[test(owner=@leizd,account=@0x111,aptos_framework=@aptos_framework)]
    public entry fun test_withdraw_with_same_as_deposited_amount(owner: &signer, account: &signer, aptos_framework: &signer) acquires Pool, Storage, PoolEventHandle {
        setup_for_test_to_initialize_coins_and_pools(owner, aptos_framework);
        test_initializer::initialize_price_oracle_with_fixed_price_for_test(owner);

        let account_addr = signer::address_of(account);
        account::create_account_for_test(account_addr);
        managed_coin::register<WETH>(account);
        managed_coin::mint<WETH>(owner, account_addr, 100);

        deposit_for_internal<WETH>(account, account_addr, 30, false);
        withdraw_for_internal<WETH>(account_addr, account_addr, 30, false, 0);

        assert!(coin::balance<WETH>(account_addr) == 100, 0);
        assert!(total_normal_deposited_amount<WETH>() == 0, 0);
    }
    #[test(owner=@leizd,account=@0x111,aptos_framework=@aptos_framework)]
    #[expected_failure(abort_code = 65542)]
    public entry fun test_withdraw_with_more_than_deposited_amount(owner: &signer, account: &signer, aptos_framework: &signer) acquires Pool, Storage, PoolEventHandle {
        setup_for_test_to_initialize_coins_and_pools(owner, aptos_framework);
        test_initializer::initialize_price_oracle_with_fixed_price_for_test(owner);

        let account_addr = signer::address_of(account);
        account::create_account_for_test(account_addr);
        managed_coin::register<WETH>(account);
        managed_coin::mint<WETH>(owner, account_addr, 100);

        deposit_for_internal<WETH>(account, account_addr, 50, false);
        withdraw_for_internal<WETH>(account_addr, account_addr, 51, false, 0);
    }
    #[test(owner=@leizd,account=@0x111,aptos_framework=@aptos_framework)]
    public entry fun test_withdraw_for_only_collateral(owner: &signer, account: &signer, aptos_framework: &signer) acquires Pool, Storage, PoolEventHandle {
        setup_for_test_to_initialize_coins_and_pools(owner, aptos_framework);
        test_initializer::initialize_price_oracle_with_fixed_price_for_test(owner);

        let account_addr = signer::address_of(account);
        account::create_account_for_test(account_addr);
        managed_coin::register<WETH>(account);
        managed_coin::register<USDZ>(account);
        managed_coin::mint<WETH>(owner, account_addr, 1000000);

        deposit_for_internal<WETH>(account, account_addr, 700000, true);
        withdraw_for_internal<WETH>(account_addr, account_addr, 600000, true, 0);

        assert!(coin::balance<WETH>(account_addr) == 900000, 0);
        assert!(liquidity<WETH>() == 0, 0);
        assert!(total_normal_deposited_amount<WETH>() == 0, 0);
        assert!(total_conly_deposited_amount<WETH>() == 100000, 0);
        assert!(total_borrowed_amount<WETH>() == 0, 0);
    }
    #[test(owner=@leizd,account=@0x111,aptos_framework=@aptos_framework)]
    public entry fun test_withdraw_with_all_patterns_over_time(owner: &signer, account: &signer, aptos_framework: &signer) acquires Pool, Storage, PoolEventHandle {
        setup_for_test_to_initialize_coins_and_pools(owner, aptos_framework);
        test_initializer::initialize_price_oracle_with_fixed_price_for_test(owner);

        let account_addr = signer::address_of(account);
        account::create_account_for_test(account_addr);
        managed_coin::register<WETH>(account);
        managed_coin::mint<WETH>(owner, account_addr, 20);

        let initial_sec = 1648738800; // 20220401T00:00:00
        timestamp::update_global_time_for_test(initial_sec * 1000 * 1000);
        deposit_for_internal<WETH>(account, account_addr, 10, false);
        timestamp::update_global_time_for_test((initial_sec + 150) * 1000 * 1000); // + 150 sec
        deposit_for_internal<WETH>(account, account_addr, 10, true);

        timestamp::update_global_time_for_test((initial_sec + 300) * 1000 * 1000); // + 150 sec
        withdraw_for_internal<WETH>(account_addr, account_addr, 1, false, 0);
        timestamp::update_global_time_for_test((initial_sec + 450) * 1000 * 1000); // + 150 sec
        withdraw_for_internal<WETH>(account_addr, account_addr, 2, true, 0);

        assert!(coin::balance<WETH>(account_addr) == 3, 0);
        assert!(liquidity<WETH>() == 9, 0);
        assert!(total_normal_deposited_amount<WETH>() == 9, 0);
        assert!(total_conly_deposited_amount<WETH>() == 8, 0);
        assert!(total_borrowed_amount<WETH>() == 0, 0);

        let event_handle = borrow_global<PoolEventHandle<WETH>>(signer::address_of(owner));
        assert!(event::counter<WithdrawEvent>(&event_handle.withdraw_event) == 2, 0);
    }

    // for borrow
    #[test(owner=@leizd,depositor=@0x111,borrower=@0x222,aptos_framework=@aptos_framework)]
    public entry fun test_borrow_uni(owner: &signer, depositor: &signer, borrower: &signer, aptos_framework: &signer) acquires Pool, Storage, PoolEventHandle {
        setup_for_test_to_initialize_coins_and_pools(owner, aptos_framework);
        test_initializer::initialize_price_oracle_with_fixed_price_for_test(owner);

        let depositor_addr = signer::address_of(depositor);
        let borrower_addr = signer::address_of(borrower);
        account::create_account_for_test(depositor_addr);
        account::create_account_for_test(borrower_addr);
        managed_coin::register<UNI>(depositor);
        managed_coin::register<UNI>(borrower);
        managed_coin::mint<UNI>(owner, depositor_addr, 1000000);

        // deposit UNI
        deposit_for_internal<UNI>(depositor, depositor_addr, 800000, false);

        // borrow UNI
        let (borrowed, _) = borrow_for_internal<UNI>(borrower_addr, borrower_addr, 100000);
        assert!(borrowed == 100500, 0);
        assert!(coin::balance<UNI>(borrower_addr) == 100000, 0);
        assert!(total_normal_deposited_amount<UNI>() == 800000, 0);
        assert!(liquidity<UNI>() == 699500, 0);
        assert!(total_conly_deposited_amount<UNI>() == 0, 0);
        assert!(total_borrowed_amount<UNI>() == 100500, 0); // 100000 + 500

        // check about fee
        assert!(risk_factor::entry_fee() == risk_factor::default_entry_fee(), 0);
        assert!(treasury::balance<UNI>() == 500, 0);

        let event_handle = borrow_global<PoolEventHandle<UNI>>(signer::address_of(owner));
        assert!(event::counter<BorrowEvent>(&event_handle.borrow_event) == 1, 0);
    }
    #[test(owner=@leizd,depositor=@0x111,borrower=@0x222,aptos_framework=@aptos_framework)]
    fun test_borrow_with_same_as_deposited_amount(owner: &signer, depositor: &signer, borrower: &signer, aptos_framework: &signer) acquires Pool, Storage, PoolEventHandle {
        setup_for_test_to_initialize_coins_and_pools(owner, aptos_framework);
        test_initializer::initialize_price_oracle_with_fixed_price_for_test(owner);

        let depositor_addr = signer::address_of(depositor);
        let borrower_addr = signer::address_of(borrower);
        account::create_account_for_test(depositor_addr);
        account::create_account_for_test(borrower_addr);
        managed_coin::register<UNI>(depositor);
        managed_coin::register<UNI>(borrower);
        managed_coin::mint<UNI>(owner, depositor_addr, 1000 + 5);

        // Prerequisite
        assert!(risk_factor::entry_fee() == risk_factor::default_entry_fee(), 0);

        // execute
        //// deposit UNI
        deposit_for_internal<UNI>(depositor, depositor_addr, 1000 + 5, false);
        //// borrow UNI
        let (borrowed, _) = borrow_for_internal<UNI>(borrower_addr, borrower_addr, 1000);
        assert!(borrowed == 1005, 0);
        assert!(coin::balance<UNI>(borrower_addr) == 1000, 0);
        assert!(treasury::balance<UNI>() == 5, 0);
        assert!(pool_asset_value<UNI>(signer::address_of(owner)) == 0, 0);
    }
    #[test(owner=@leizd,depositor=@0x111,borrower=@0x222,aptos_framework=@aptos_framework)]
    #[expected_failure(abort_code = 65548)]
    fun test_borrow_with_more_than_deposited_amount(owner: &signer, depositor: &signer, borrower: &signer, aptos_framework: &signer) acquires Pool, Storage, PoolEventHandle {
        setup_for_test_to_initialize_coins_and_pools(owner, aptos_framework);
        test_initializer::initialize_price_oracle_with_fixed_price_for_test(owner);

        let depositor_addr = signer::address_of(depositor);
        let borrower_addr = signer::address_of(borrower);
        account::create_account_for_test(depositor_addr);
        account::create_account_for_test(borrower_addr);
        managed_coin::register<UNI>(depositor);
        managed_coin::register<UNI>(borrower);
        managed_coin::mint<UNI>(owner, depositor_addr, 100);

        // deposit UNI
        deposit_for_internal<UNI>(depositor, depositor_addr, 100, false);
        // borrow UNI
        borrow_for_internal<UNI>(borrower_addr, borrower_addr, 101);
    }
    #[test(owner=@leizd,depositor=@0x111,borrower=@0x222,aptos_framework=@aptos_framework)]
    fun test_borrow_more_than_once_sequentially(owner: &signer, depositor: &signer, borrower: &signer, aptos_framework: &signer) acquires Pool, Storage, PoolEventHandle {
        setup_for_test_to_initialize_coins_and_pools(owner, aptos_framework);
        test_initializer::initialize_price_oracle_with_fixed_price_for_test(owner);

        let depositor_addr = signer::address_of(depositor);
        let borrower_addr = signer::address_of(borrower);
        account::create_account_for_test(depositor_addr);
        account::create_account_for_test(borrower_addr);
        managed_coin::register<UNI>(depositor);
        managed_coin::register<UNI>(borrower);
        managed_coin::mint<UNI>(owner, depositor_addr, 10000 + 5 * 10);

        // Prerequisite
        assert!(risk_factor::entry_fee() == risk_factor::default_entry_fee(), 0);

        // execute
        //// deposit UNI
        deposit_for_internal<UNI>(depositor, depositor_addr, 10000 + 5 * 10, false);
        //// borrow UNI
        let (borrowed, _) = borrow_for_internal<UNI>(borrower_addr, borrower_addr, 1000);
        assert!(borrowed == 1005, 0);
        assert!(coin::balance<UNI>(borrower_addr) == 1000, 0);
        assert!(total_borrowed_amount<UNI>() == 1000 + 5 * 1, 0);
        let (borrowed, _) = borrow_for_internal<UNI>(borrower_addr, borrower_addr, 2000);
        assert!(borrowed == 2010, 0);
        assert!(coin::balance<UNI>(borrower_addr) == 3000, 0);
        assert!(total_borrowed_amount<UNI>() == 3000 + 5 * 3, 0);
        let (borrowed, _) = borrow_for_internal<UNI>(borrower_addr, borrower_addr, 3000);
        assert!(borrowed == 3015, 0);
        assert!(coin::balance<UNI>(borrower_addr) == 6000, 0);
        assert!(total_borrowed_amount<UNI>() == 6000 + 5 * 6, 0);
        let (borrowed, _) = borrow_for_internal<UNI>(borrower_addr, borrower_addr, 4000);
        assert!(borrowed == 4020, 0);
        assert!(coin::balance<UNI>(borrower_addr) == 10000, 0);
        assert!(total_borrowed_amount<UNI>() == 10000 + 5 * 10, 0);
    }
    // TODO: fail because of total_borrowed increased by interest_rate (as time passes)
    // #[test(owner=@leizd,depositor=@0x111,borrower=@0x222,aptos_framework=@aptos_framework)]
    // fun test_borrow_more_than_once_sequentially_over_time(owner: &signer, depositor: &signer, borrower: &signer, aptos_framework: &signer) acquires Pool, Storage, PoolEventHandle {
    //     setup_for_test_to_initialize_coins_and_pools(owner, aptos_framework);
    //     test_initializer::initialize_price_oracle_with_fixed_price_for_test(owner);

    //     let depositor_addr = signer::address_of(depositor);
    //     let borrower_addr = signer::address_of(borrower);
    //     account::create_account_for_test(depositor_addr);
    //     account::create_account_for_test(borrower_addr);
    //     managed_coin::register<UNI>(depositor);
    //     managed_coin::register<UNI>(borrower);
    //     managed_coin::mint<UNI>(owner, depositor_addr, 100 + 4);

    //     let initial_sec = 1648738800; // 20220401T00:00:00
    //     // deposit UNI
    //     timestamp::update_global_time_for_test(initial_sec * 1000 * 1000);
    //     deposit_for_internal<UNI>(depositor, depositor_addr, 100 + 4, false);
    //     // borrow UNI
    //     timestamp::update_global_time_for_test((initial_sec + 250) * 1000 * 1000); // + 250 sec
    //     borrow_for_internal<UNI>(borrower_addr, borrower_addr, 10);
    //     assert!(coin::balance<UNI>(borrower_addr) == 10, 0);
    //     timestamp::update_global_time_for_test((initial_sec + 500) * 1000 * 1000); // + 250 sec
    //     borrow_for_internal<UNI>(borrower_addr, borrower_addr, 20);
    //     assert!(coin::balance<UNI>(borrower_addr) == 30, 0);
    //     timestamp::update_global_time_for_test((initial_sec + 750) * 1000 * 1000); // + 250 sec
    //     borrow_for_internal<UNI>(borrower_addr, borrower_addr, 30);
    //     assert!(coin::balance<UNI>(borrower_addr) == 60, 0);
    //     timestamp::update_global_time_for_test((initial_sec + 1000) * 1000 * 1000); // + 250 sec
    //     borrow_for_internal<UNI>(borrower_addr, borrower_addr, 40);
    //     assert!(coin::balance<UNI>(borrower_addr) == 100, 0);
    // }
    #[test(owner=@leizd,depositor=@0x111,borrower=@0x222,aptos_framework=@aptos_framework)]
    #[expected_failure(abort_code = 65548)]
    fun test_borrow_to_not_borrow_collateral_only(owner: &signer, depositor: &signer, borrower: &signer, aptos_framework: &signer) acquires Pool, Storage, PoolEventHandle {
        setup_for_test_to_initialize_coins_and_pools(owner, aptos_framework);
        test_initializer::initialize_price_oracle_with_fixed_price_for_test(owner);

        let depositor_addr = signer::address_of(depositor);
        let borrower_addr = signer::address_of(borrower);
        account::create_account_for_test(depositor_addr);
        account::create_account_for_test(borrower_addr);
        managed_coin::register<UNI>(depositor);
        managed_coin::register<UNI>(borrower);
        managed_coin::mint<UNI>(owner, depositor_addr, 150);

        // deposit UNI
        deposit_for_internal<UNI>(depositor, depositor_addr, 100, false);
        deposit_for_internal<UNI>(depositor, depositor_addr, 50, true);
        // borrow UNI
        borrow_for_internal<UNI>(borrower_addr, borrower_addr, 120);
    }

    // for repay
    #[test_only]
    fun pool_asset_value<C>(addr: address): u64 acquires Pool {
        coin::value(&borrow_global<Pool<C>>(addr).asset)
    }
    #[test(owner=@leizd,depositor=@0x111,borrower=@0x222,aptos_framework=@aptos_framework)]
    public entry fun test_repay(owner: &signer, depositor: &signer, borrower: &signer, aptos_framework: &signer) acquires Pool, Storage, PoolEventHandle {
        setup_for_test_to_initialize_coins_and_pools(owner, aptos_framework);
        test_initializer::initialize_price_oracle_with_fixed_price_for_test(owner);

        let owner_address = signer::address_of(owner);
        let depositor_addr = signer::address_of(depositor);
        let borrower_addr = signer::address_of(borrower);
        account::create_account_for_test(depositor_addr);
        account::create_account_for_test(borrower_addr);
        managed_coin::register<UNI>(depositor);
        managed_coin::register<UNI>(borrower);

        // Check status before repay
        assert!(risk_factor::entry_fee() == risk_factor::default_entry_fee(), 0);

        // execute
        managed_coin::mint<UNI>(owner, depositor_addr, 1005);
        deposit_for_internal<UNI>(depositor, depositor_addr, 1005, false);
        assert!(pool_asset_value<UNI>(owner_address) == 1005, 0);
        borrow_for_internal<UNI>(borrower_addr, borrower_addr, 1000);
        assert!(pool_asset_value<UNI>(owner_address) == 0, 0);
        repay_internal<UNI>(borrower, 900);
        assert!(pool_asset_value<UNI>(owner_address) == 900, 0);
        assert!(coin::balance<UNI>(borrower_addr) == 100, 0);

        let event_handle = borrow_global<PoolEventHandle<UNI>>(signer::address_of(owner));
        assert!(event::counter<RepayEvent>(&event_handle.repay_event) == 1, 0);
    }
    #[test(owner=@leizd,depositor=@0x111,borrower=@0x222,aptos_framework=@aptos_framework)]
    public entry fun test_repay_with_same_as_total_borrowed_amount(owner: &signer, depositor: &signer, borrower: &signer, aptos_framework: &signer) acquires Pool, Storage, PoolEventHandle {
        setup_for_test_to_initialize_coins_and_pools(owner, aptos_framework);
        test_initializer::initialize_price_oracle_with_fixed_price_for_test(owner);

        let owner_address = signer::address_of(owner);
        let depositor_addr = signer::address_of(depositor);
        let borrower_addr = signer::address_of(borrower);
        account::create_account_for_test(depositor_addr);
        account::create_account_for_test(borrower_addr);
        managed_coin::register<UNI>(depositor);
        managed_coin::register<UNI>(borrower);

        // Check status before repay
        assert!(risk_factor::entry_fee() == risk_factor::default_entry_fee(), 0);

        // execute
        managed_coin::mint<UNI>(owner, depositor_addr, 1005);
        deposit_for_internal<UNI>(depositor, depositor_addr, 1005, false);
        borrow_for_internal<UNI>(borrower_addr, borrower_addr, 1000);
        repay_internal<UNI>(borrower, 1000);
        assert!(pool_asset_value<UNI>(owner_address) == 1000, 0);
        assert!(coin::balance<UNI>(borrower_addr) == 0, 0);
    }
    #[test(owner=@leizd,depositor=@0x111,borrower=@0x222,aptos_framework=@aptos_framework)]
    #[expected_failure(abort_code = 65542)]
    public entry fun test_repay_with_more_than_total_borrowed_amount(owner: &signer, depositor: &signer, borrower: &signer, aptos_framework: &signer) acquires Pool, Storage, PoolEventHandle {
        setup_for_test_to_initialize_coins_and_pools(owner, aptos_framework);
        test_initializer::initialize_price_oracle_with_fixed_price_for_test(owner);

        let depositor_addr = signer::address_of(depositor);
        let borrower_addr = signer::address_of(borrower);
        account::create_account_for_test(depositor_addr);
        account::create_account_for_test(borrower_addr);
        managed_coin::register<UNI>(depositor);
        managed_coin::register<UNI>(borrower);

        // Check status before repay
        assert!(risk_factor::entry_fee() == risk_factor::default_entry_fee(), 0);

        // execute
        managed_coin::mint<UNI>(owner, depositor_addr, 1005);
        deposit_for_internal<UNI>(depositor, depositor_addr, 1005, false);
        borrow_for_internal<UNI>(borrower_addr, borrower_addr, 1000);
        repay_internal<UNI>(borrower, 1001);
    }
    #[test(owner=@leizd,depositor=@0x111,borrower=@0x222,aptos_framework=@aptos_framework)]
    public entry fun test_repay_more_than_once_sequentially(owner: &signer, depositor: &signer, borrower: &signer, aptos_framework: &signer) acquires Pool, Storage, PoolEventHandle {
        setup_for_test_to_initialize_coins_and_pools(owner, aptos_framework);
        test_initializer::initialize_price_oracle_with_fixed_price_for_test(owner);

        let owner_address = signer::address_of(owner);
        let depositor_addr = signer::address_of(depositor);
        let borrower_addr = signer::address_of(borrower);
        account::create_account_for_test(depositor_addr);
        account::create_account_for_test(borrower_addr);
        managed_coin::register<UNI>(depositor);
        managed_coin::register<UNI>(borrower);

        // Check status before repay
        assert!(risk_factor::entry_fee() == risk_factor::default_entry_fee(), 0);

        // execute
        managed_coin::mint<UNI>(owner, depositor_addr, 1005);
        deposit_for_internal<UNI>(depositor, depositor_addr, 1005, false);
        borrow_for_internal<UNI>(borrower_addr, borrower_addr, 1000);
        repay_internal<UNI>(borrower, 100);
        assert!(pool_asset_value<UNI>(owner_address) == 100, 0);
        assert!(coin::balance<UNI>(borrower_addr) == 900, 0);
        repay_internal<UNI>(borrower, 200);
        assert!(pool_asset_value<UNI>(owner_address) == 300, 0);
        assert!(coin::balance<UNI>(borrower_addr) == 700, 0);
        repay_internal<UNI>(borrower, 300);
        assert!(pool_asset_value<UNI>(owner_address) == 600, 0);
        assert!(coin::balance<UNI>(borrower_addr) == 400, 0);
        repay_internal<UNI>(borrower, 400);
        assert!(pool_asset_value<UNI>(owner_address) == 1000, 0);
        assert!(coin::balance<UNI>(borrower_addr) == 0, 0);

        let event_handle = borrow_global<PoolEventHandle<UNI>>(signer::address_of(owner));
        assert!(event::counter<RepayEvent>(&event_handle.repay_event) == 4, 0);
    }
    #[test(owner=@leizd,depositor=@0x111,borrower=@0x222,aptos_framework=@aptos_framework)]
    public entry fun test_repay_more_than_once_sequentially_over_time(owner: &signer, depositor: &signer, borrower: &signer, aptos_framework: &signer) acquires Pool, Storage, PoolEventHandle {
        setup_for_test_to_initialize_coins_and_pools(owner, aptos_framework);
        test_initializer::initialize_price_oracle_with_fixed_price_for_test(owner);

        let owner_address = signer::address_of(owner);
        let depositor_addr = signer::address_of(depositor);
        let borrower_addr = signer::address_of(borrower);
        account::create_account_for_test(depositor_addr);
        account::create_account_for_test(borrower_addr);
        managed_coin::register<UNI>(depositor);
        managed_coin::register<UNI>(borrower);

        // Check status before repay
        assert!(risk_factor::entry_fee() == risk_factor::default_entry_fee(), 0);

        // execute
        managed_coin::mint<UNI>(owner, depositor_addr, 1005);

        let initial_sec = 1648738800; // 20220401T00:00:00
        timestamp::update_global_time_for_test(initial_sec * 1000 * 1000);
        deposit_for_internal<UNI>(depositor, depositor_addr, 1005, false);
        timestamp::update_global_time_for_test((initial_sec + 80) * 1000 * 1000); // + 80 sec
        borrow_for_internal<UNI>(borrower_addr, borrower_addr, 1000);

        timestamp::update_global_time_for_test((initial_sec + 160) * 1000 * 1000); // + 80 sec
        repay_internal<UNI>(borrower, 100);
        assert!(pool_asset_value<UNI>(owner_address) == 100, 0);
        assert!(coin::balance<UNI>(borrower_addr) == 900, 0);
        timestamp::update_global_time_for_test((initial_sec + 240) * 1000 * 1000); // + 80 sec
        repay_internal<UNI>(borrower, 200);
        assert!(pool_asset_value<UNI>(owner_address) == 300, 0);
        assert!(coin::balance<UNI>(borrower_addr) == 700, 0);
        timestamp::update_global_time_for_test((initial_sec + 320) * 1000 * 1000); // + 80 sec
        repay_internal<UNI>(borrower, 300);
        assert!(pool_asset_value<UNI>(owner_address) == 600, 0);
        assert!(coin::balance<UNI>(borrower_addr) == 400, 0);
        // timestamp::update_global_time_for_test((initial_sec + 400) * 1000 * 1000); // + 80 sec
        // let repaid_amount = repay_internal<UNI>(borrower, 400); // TODO: fail here because of ARITHMETIC_ERROR in accrue_interest (Cannot cast u128 to u64)
        // assert!(repaid_amount == 400, 0);
        // assert!(pool_asset_value<UNI>(owner_address) == 1000, 0);
        // assert!(coin::balance<UNI>(borrower_addr) == 0, 0);

        let event_handle = borrow_global<PoolEventHandle<UNI>>(signer::address_of(owner));
        assert!(event::counter<RepayEvent>(&event_handle.repay_event) == 3, 0);
    }

    // for liquidation
    #[test(owner=@leizd,depositor=@0x111,liquidator=@0x222,aptos_framework=@aptos_framework)]
    public entry fun test_withdraw_for_liquidation(owner: &signer, depositor: &signer, liquidator: &signer, aptos_framework: &signer) acquires Pool, Storage, PoolEventHandle {
        setup_for_test_to_initialize_coins_and_pools(owner, aptos_framework);
        test_initializer::initialize_price_oracle_with_fixed_price_for_test(owner);

        let owner_address = signer::address_of(owner);
        let depositor_addr = signer::address_of(depositor);
        let liquidator_addr = signer::address_of(liquidator);
        account::create_account_for_test(depositor_addr);
        account::create_account_for_test(liquidator_addr);
        managed_coin::register<WETH>(depositor);
        managed_coin::register<WETH>(liquidator);
        managed_coin::mint<WETH>(owner, depositor_addr, 1001);

        deposit_for_internal<WETH>(depositor, depositor_addr, 1001, false);
        assert!(pool_asset_value<WETH>(owner_address) == 1001, 0);
        assert!(total_normal_deposited_amount<WETH>() == 1001, 0);
        assert!(total_conly_deposited_amount<WETH>() == 0, 0);
        assert!(coin::balance<WETH>(depositor_addr) == 0, 0);
        assert!(coin::balance<WETH>(liquidator_addr) == 0, 0);

        withdraw_for_liquidation_internal<WETH>(liquidator_addr, liquidator_addr, 1001, false);
        assert!(pool_asset_value<WETH>(owner_address) == 0, 0);
        assert!(total_normal_deposited_amount<WETH>() == 0, 0);
        assert!(total_conly_deposited_amount<WETH>() == 0, 0);
        assert!(coin::balance<WETH>(depositor_addr) == 0, 0);
        assert!(coin::balance<WETH>(liquidator_addr) == 995, 0);
        assert!(treasury::balance<WETH>() == 6, 0);

        let event_handle = borrow_global<PoolEventHandle<WETH>>(signer::address_of(owner));
        assert!(event::counter<LiquidateEvent>(&event_handle.liquidate_event) == 1, 0);
    }

    // for switch_collateral
    #[test(owner=@leizd, account=@0x111, aptos_framework=@aptos_framework)]
    public entry fun test_switch_collateral(owner: &signer, account: &signer, aptos_framework: &signer) acquires Pool, Storage, PoolEventHandle {
        setup_for_test_to_initialize_coins_and_pools(owner, aptos_framework);

        let owner_addr = signer::address_of(owner);
        let account_addr = signer::address_of(account);
        account::create_account_for_test(account_addr);
        managed_coin::register<WETH>(account);
        managed_coin::mint<WETH>(owner, account_addr, 1000);

        deposit_for_internal<WETH>(account, account_addr, 1000, false);
        assert!(liquidity<WETH>() == 1000, 0);
        assert!(total_normal_deposited_amount<WETH>() == 1000, 0);
        assert!(total_conly_deposited_amount<WETH>() == 0, 0);

        switch_collateral_internal<WETH>(account_addr, 800, true);
        assert!(liquidity<WETH>() == 200, 0);
        assert!(total_normal_deposited_amount<WETH>() == 200, 0);
        assert!(total_conly_deposited_amount<WETH>() == 800, 0);
        assert!(event::counter<SwitchCollateralEvent>(&borrow_global<PoolEventHandle<WETH>>(owner_addr).switch_collateral_event) == 1, 0);

        switch_collateral_internal<WETH>(account_addr, 400, false);
        assert!(liquidity<WETH>() == 600, 0);
        assert!(total_normal_deposited_amount<WETH>() == 600, 0);
        assert!(total_conly_deposited_amount<WETH>() == 400, 0);
        assert!(event::counter<SwitchCollateralEvent>(&borrow_global<PoolEventHandle<WETH>>(owner_addr).switch_collateral_event) == 2, 0);
    }
    #[test(owner=@leizd, account=@0x111, aptos_framework=@aptos_framework)]
    #[expected_failure(abort_code = 65547)]
    public entry fun test_switch_collateral_when_amount_is_zero(owner: &signer, account: &signer, aptos_framework: &signer) acquires Pool, Storage, PoolEventHandle {
        setup_for_test_to_initialize_coins_and_pools(owner, aptos_framework);

        let account_addr = signer::address_of(account);
        account::create_account_for_test(account_addr);
        managed_coin::register<WETH>(account);
        managed_coin::mint<WETH>(owner, account_addr, 1000);

        deposit_for_internal<WETH>(account, account_addr, 1000, false);
        switch_collateral_internal<WETH>(account_addr, 0, true);
    }
    #[test(owner=@leizd, account=@0x111, aptos_framework=@aptos_framework)]
    #[expected_failure(abort_code = 65548)]
    public entry fun test_switch_collateral_to_collateral_only_with_more_than_deposited_amount(owner: &signer, account: &signer, aptos_framework: &signer) acquires Pool, Storage, PoolEventHandle {
        setup_for_test_to_initialize_coins_and_pools(owner, aptos_framework);

        let account_addr = signer::address_of(account);
        account::create_account_for_test(account_addr);
        managed_coin::register<WETH>(account);
        managed_coin::mint<WETH>(owner, account_addr, 1000);

        deposit_for_internal<WETH>(account, account_addr, 1000, false);
        switch_collateral_internal<WETH>(account_addr, 1001, true);
    }
    #[test(owner=@leizd, account=@0x111, aptos_framework=@aptos_framework)]
    #[expected_failure(abort_code = 65549)]
    public entry fun test_switch_collateral_to_normal_with_more_than_deposited_amount(owner: &signer, account: &signer, aptos_framework: &signer) acquires Pool, Storage, PoolEventHandle {
        setup_for_test_to_initialize_coins_and_pools(owner, aptos_framework);

        let account_addr = signer::address_of(account);
        account::create_account_for_test(account_addr);
        managed_coin::register<WETH>(account);
        managed_coin::mint<WETH>(owner, account_addr, 1000);

        deposit_for_internal<WETH>(account, account_addr, 1000, true);
        switch_collateral_internal<WETH>(account_addr, 1001, false);
    }

    // for common validations
    //// `amount` arg
    #[test(owner=@leizd, aptos_framework=@aptos_framework)]
    #[expected_failure(abort_code = 65547)]
    public entry fun test_cannot_deposit_when_amount_is_zero(owner: &signer, aptos_framework: &signer) acquires Pool, Storage, PoolEventHandle {
        setup_for_test_to_initialize_coins_and_pools(owner, aptos_framework);
        deposit_for_internal<WETH>(owner, signer::address_of(owner), 0, false);
    }
    #[test(owner=@leizd, aptos_framework=@aptos_framework)]
    #[expected_failure(abort_code = 65547)]
    public entry fun test_cannot_withdraw_when_amount_is_zero(owner: &signer, aptos_framework: &signer) acquires Pool, Storage, PoolEventHandle {
        setup_for_test_to_initialize_coins_and_pools(owner, aptos_framework);
        let owner_address = signer::address_of(owner);
        withdraw_for_internal<WETH>(owner_address, owner_address, 0, false, 0);
    }
    #[test(owner=@leizd, aptos_framework=@aptos_framework)]
    #[expected_failure(abort_code = 65547)]
    public entry fun test_cannot_borrow_when_amount_is_zero(owner: &signer, aptos_framework: &signer) acquires Pool, Storage, PoolEventHandle {
        setup_for_test_to_initialize_coins_and_pools(owner, aptos_framework);
        let owner_address = signer::address_of(owner);
        borrow_for_internal<WETH>(owner_address, owner_address, 0);
    }
    #[test(owner=@leizd, aptos_framework=@aptos_framework)]
    #[expected_failure(abort_code = 65547)]
    public entry fun test_cannot_repay_when_amount_is_zero(owner: &signer, aptos_framework: &signer) acquires Pool, Storage, PoolEventHandle {
        setup_for_test_to_initialize_coins_and_pools(owner, aptos_framework);
        repay_internal<WETH>(owner, 0);
    }
    //// control pool status
    #[test(owner=@leizd, aptos_framework=@aptos_framework)]
    #[expected_failure(abort_code = 196613)]
    public entry fun test_cannot_deposit_when_not_available(owner: &signer, aptos_framework: &signer) acquires Pool, Storage, PoolEventHandle {
        setup_for_test_to_initialize_coins_and_pools(owner, aptos_framework);
        pool_status::update_deposit_status_for_test<WETH>(false);
        deposit_for_internal<WETH>(owner, signer::address_of(owner), 0, false);
    }
    #[test(owner=@leizd, aptos_framework=@aptos_framework)]
    #[expected_failure(abort_code = 196613)]
    public entry fun test_cannot_withdraw_when_not_available(owner: &signer, aptos_framework: &signer) acquires Pool, Storage, PoolEventHandle {
        setup_for_test_to_initialize_coins_and_pools(owner, aptos_framework);
        pool_status::update_withdraw_status_for_test<WETH>(false);
        let owner_address = signer::address_of(owner);
        withdraw_for_internal<WETH>(owner_address, owner_address, 0, false, 0);
    }
    #[test(owner=@leizd, aptos_framework=@aptos_framework)]
    #[expected_failure(abort_code = 196613)]
    public entry fun test_cannot_borrow_when_not_available(owner: &signer, aptos_framework: &signer) acquires Pool, Storage, PoolEventHandle {
        setup_for_test_to_initialize_coins_and_pools(owner, aptos_framework);
        pool_status::update_borrow_status_for_test<WETH>(false);
        let owner_address = signer::address_of(owner);
        borrow_for_internal<WETH>(owner_address, owner_address, 0);
    }
    #[test(owner=@leizd, aptos_framework=@aptos_framework)]
    #[expected_failure(abort_code = 196613)]
    public entry fun test_cannot_repay_when_not_available(owner: &signer, aptos_framework: &signer) acquires Pool, Storage, PoolEventHandle {
        setup_for_test_to_initialize_coins_and_pools(owner, aptos_framework);
        pool_status::update_repay_status_for_test<WETH>(false);
        repay_internal<WETH>(owner, 0);
    }
    #[test(owner=@leizd,depositor=@0x111,borrower=@0x222,aptos_framework=@aptos_framework)]
    public entry fun test_harvest_protocol_fees(owner: &signer, depositor: &signer, borrower: &signer, aptos_framework: &signer) acquires Pool, Storage, PoolEventHandle {
        setup_for_test_to_initialize_coins_and_pools(owner, aptos_framework);
        test_initializer::initialize_price_oracle_with_fixed_price_for_test(owner);

        let owner_address = signer::address_of(owner);
        let depositor_addr = signer::address_of(depositor);
        let borrower_addr = signer::address_of(borrower);
        account::create_account_for_test(depositor_addr);
        account::create_account_for_test(borrower_addr);
        managed_coin::register<UNI>(depositor);
        managed_coin::register<UNI>(borrower);

        let initial_sec = 1648738800; // 20220401T00:00:00
        timestamp::update_global_time_for_test(initial_sec * 1000 * 1000);

        // Check status before repay
        assert!(risk_factor::entry_fee() == risk_factor::default_entry_fee(), 0);
        assert!(risk_factor::share_fee() == risk_factor::default_share_fee(), 0);

        // execute
        managed_coin::mint<UNI>(owner, depositor_addr, 3000000);
        deposit_for_internal<UNI>(depositor, depositor_addr, 3000000, false);
        assert!(pool_asset_value<UNI>(owner_address) == 3000000, 0);
        borrow_for_internal<UNI>(borrower_addr, borrower_addr, 1000);
        timestamp::update_global_time_for_test((initial_sec + 250) * 1000 * 1000); // + 250 sec
        assert!(pool_asset_value<UNI>(owner_address) == 2998995, 0);
        repay_internal<UNI>(borrower, 1000);
        assert!(pool_asset_value<UNI>(owner_address) == 2999995, 0);
        assert!(coin::balance<UNI>(borrower_addr) == 0, 0);
        let total_protocol_fees = protocol_fees<UNI>();
        assert!(total_protocol_fees > 0, 0);
        assert!(harvested_protocol_fees<UNI>() == 0, 0);
        let treasury_balance = treasury::balance<UNI>();
        harvest_protocol_fees<UNI>();
        assert!(protocol_fees<UNI>() == total_protocol_fees, 0);
        assert!(harvested_protocol_fees<UNI>() == total_protocol_fees, 0);
        assert!(treasury::balance<UNI>() == treasury_balance + total_protocol_fees, 0);
        assert!(pool_asset_value<UNI>(owner_address) == 2999995 - total_protocol_fees, 0);

        let event_handle = borrow_global<PoolEventHandle<UNI>>(signer::address_of(owner));
        assert!(event::counter<RepayEvent>(&event_handle.repay_event) == 1, 0);
    }
    #[test(owner=@leizd,depositor=@0x111,borrower=@0x222,aptos_framework=@aptos_framework)]
    public entry fun test_harvest_protocol_fees_more_than_liquidity(owner: &signer, depositor: &signer, borrower: &signer, aptos_framework: &signer) acquires Pool, Storage, PoolEventHandle {
        setup_for_test_to_initialize_coins_and_pools(owner, aptos_framework);
        test_initializer::initialize_price_oracle_with_fixed_price_for_test(owner);

        let owner_address = signer::address_of(owner);
        let depositor_addr = signer::address_of(depositor);
        let borrower_addr = signer::address_of(borrower);
        account::create_account_for_test(depositor_addr);
        account::create_account_for_test(borrower_addr);
        managed_coin::register<UNI>(depositor);
        managed_coin::register<UNI>(borrower);

        let initial_sec = 1648738800; // 20220401T00:00:00
        timestamp::update_global_time_for_test(initial_sec * 1000 * 1000);

        // Check status before repay
        assert!(risk_factor::entry_fee() == risk_factor::default_entry_fee(), 0);
        assert!(risk_factor::share_fee() == risk_factor::default_share_fee(), 0);

        // execute
        managed_coin::mint<UNI>(owner, depositor_addr, 300000);
        deposit_for_internal<UNI>(depositor, depositor_addr, 300000, false);
        assert!(pool_asset_value<UNI>(owner_address) == 300000, 0);
        borrow_for_internal<UNI>(borrower_addr, borrower_addr, 1000);
        timestamp::update_global_time_for_test((initial_sec + 250) * 1000 * 1000); // + 250 sec
        assert!(pool_asset_value<UNI>(owner_address) == 298995, 0);
        repay_internal<UNI>(borrower, 1000);
        assert!(pool_asset_value<UNI>(owner_address) == 299995, 0);
        assert!(coin::balance<UNI>(borrower_addr) == 0, 0);
        let total_protocol_fees = protocol_fees<UNI>();
        let liquidity = liquidity<UNI>();
        assert!(liquidity > 0, 0);
        assert!((total_protocol_fees as u128) > liquidity, 0);
        assert!(harvested_protocol_fees<UNI>() == 0, 0);
        let treasury_balance = treasury::balance<UNI>();
        harvest_protocol_fees<UNI>();
        assert!(protocol_fees<UNI>() == total_protocol_fees, 0);
        assert!((harvested_protocol_fees<UNI>() as u128) == liquidity, 0);
        assert!((treasury::balance<UNI>() as u128) == (treasury_balance as u128) + liquidity, 0);
        assert!((pool_asset_value<UNI>(owner_address) as u128) == 299995 - liquidity, 0);

        let event_handle = borrow_global<PoolEventHandle<UNI>>(signer::address_of(owner));
        assert!(event::counter<RepayEvent>(&event_handle.repay_event) == 1, 0);
    }
    #[test(owner=@leizd,depositor=@0x111,borrower=@0x222,aptos_framework=@aptos_framework)]
    public entry fun test_harvest_protocol_fees_at_zero(owner: &signer, depositor: &signer, borrower: &signer, aptos_framework: &signer) acquires Pool, Storage, PoolEventHandle {
        setup_for_test_to_initialize_coins_and_pools(owner, aptos_framework);
        test_initializer::initialize_price_oracle_with_fixed_price_for_test(owner);

        let owner_address = signer::address_of(owner);
        let depositor_addr = signer::address_of(depositor);
        let borrower_addr = signer::address_of(borrower);
        account::create_account_for_test(depositor_addr);
        account::create_account_for_test(borrower_addr);
        managed_coin::register<UNI>(depositor);
        managed_coin::register<UNI>(borrower);

        let initial_sec = 1648738800; // 20220401T00:00:00
        timestamp::update_global_time_for_test(initial_sec * 1000 * 1000);

        // Check status before repay
        assert!(risk_factor::entry_fee() == risk_factor::default_entry_fee(), 0);
        assert!(risk_factor::share_fee() == risk_factor::default_share_fee(), 0);

        // execute
        managed_coin::mint<UNI>(owner, depositor_addr, 3000000);
        deposit_for_internal<UNI>(depositor, depositor_addr, 3000000, false);
        assert!(pool_asset_value<UNI>(owner_address) == 3000000, 0);
        borrow_for_internal<UNI>(borrower_addr, borrower_addr, 1000);
        timestamp::update_global_time_for_test((initial_sec + 250) * 1000 * 1000); // + 250 sec
        assert!(pool_asset_value<UNI>(owner_address) == 2998995, 0);
        repay_internal<UNI>(borrower, 1000);
        assert!(pool_asset_value<UNI>(owner_address) == 2999995, 0);
        assert!(coin::balance<UNI>(borrower_addr) == 0, 0);
        let total_protocol_fees = protocol_fees<UNI>();
        assert!(total_protocol_fees > 0, 0);
        assert!(harvested_protocol_fees<UNI>() == 0, 0);
        let treasury_balance = treasury::balance<UNI>();
        harvest_protocol_fees<UNI>();
        assert!(protocol_fees<UNI>() == total_protocol_fees, 0);
        assert!(harvested_protocol_fees<UNI>() == total_protocol_fees, 0);
        assert!(treasury::balance<UNI>() == treasury_balance + total_protocol_fees, 0);
        assert!(pool_asset_value<UNI>(owner_address) == 2999995 - total_protocol_fees, 0);
        // harvest again
        treasury_balance = treasury::balance<UNI>();
        let pool_balance = pool_asset_value<UNI>(owner_address);
        harvest_protocol_fees<UNI>();
        assert!(protocol_fees<UNI>() - harvested_protocol_fees<UNI>() == 0, 0);
        assert!(treasury::balance<UNI>() == treasury_balance, 0);
        assert!(pool_asset_value<UNI>(owner_address) == pool_balance, 0);

        let event_handle = borrow_global<PoolEventHandle<UNI>>(signer::address_of(owner));
        assert!(event::counter<RepayEvent>(&event_handle.repay_event) == 1, 0);
    }
}<|MERGE_RESOLUTION|>--- conflicted
+++ resolved
@@ -114,16 +114,11 @@
         switch_collateral_event: event::EventHandle<SwitchCollateralEvent>,
     }
 
-<<<<<<< HEAD
+    // initialize
     public entry fun initialize(owner: &signer): AssetPoolKey {
-        permission::assert_owner(signer::address_of(owner));
-=======
-    // initialize
-    public entry fun initialize(owner: &signer) {
         let owner_addr = signer::address_of(owner);
         permission::assert_owner(owner_addr);
         assert!(!exists<Storage>(owner_addr), error::invalid_argument(EIS_ALREADY_EXISTED));
->>>>>>> dd7e966b
         move_to(owner, Storage {
             assets: simple_map::create<String, AssetStorage>(),
         });
