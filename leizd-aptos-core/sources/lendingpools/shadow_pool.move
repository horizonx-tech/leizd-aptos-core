module leizd::shadow_pool {

    use std::error;
    use std::signer;
    use std::string::{String};
    use aptos_std::event;
    use aptos_std::simple_map;
    use aptos_framework::account;
    use aptos_framework::coin;
    use aptos_framework::timestamp;
    use leizd_aptos_common::coin_key::{key};
    use leizd_aptos_common::permission;
    use leizd_aptos_common::pool_status;
    use leizd_aptos_lib::math64;
    use leizd_aptos_trove::usdz::{USDZ};
    use leizd::interest_rate;
    use leizd_aptos_logic::risk_factor;
    use leizd::stability_pool;
    use leizd::treasury;

    friend leizd::money_market;

    //// error_code (ref: asset_pool)
    // const ENOT_INITILIZED: u64 = 1;
    const EIS_ALREADY_EXISTED: u64 = 2;
    // const EIS_NOT_EXISTED: u64 = 3;
    const ENOT_AVAILABLE_STATUS: u64 = 4;
    const ENOT_INITIALIZED_COIN: u64 = 5;
    const EAMOUNT_ARG_IS_ZERO: u64 = 11;
    const EEXCEED_BORROWABLE_AMOUNT: u64 = 12;
    const EINSUFFICIENT_LIQUIDITY: u64 = 13;
    const EINSUFFICIENT_CONLY_DEPOSITED: u64 = 14;

    struct ShadowPoolKey has store, drop {} // TODO: remove `drop` ability

    struct Pool has key {
        shadow: coin::Coin<USDZ>
    }

    struct Storage has key {
        total_normal_deposited_amount: u128, // borrowable
        total_conly_deposited_amount: u128, // collateral only
        total_borrowed_amount: u128,
        asset_storages: simple_map::SimpleMap<String, AssetStorage>,
        protocol_fees: u64,
        harvested_protocol_fees: u64,
    }
    struct AssetStorage has store {
        normal_deposited_amount: u64, // borrowable
        normal_deposited_share: u64, // borrowable
        conly_deposited_amount: u64, // collateral only
        conly_deposited_share: u64, // collateral only
        borrowed_amount: u64,
        borrowed_share: u64,
        last_updated: u64,
    }

    // Events
    struct DepositEvent has store, drop {
        key: String,
        caller: address,
        receiver: address,
        amount: u64,
        is_collateral_only: bool,
    }

    struct WithdrawEvent has store, drop {
        key: String,
        caller: address,
        receiver: address,
        amount: u64,
        is_collateral_only: bool,
    }

    struct BorrowEvent has store, drop {
        key: String,
        caller: address,
        borrower: address,
        receiver: address,
        amount: u64,
    }

    struct RepayEvent has store, drop {
        key: String,
        caller: address,
        repay_target: address,
        amount: u64,
    }

    struct LiquidateEvent has store, drop {
        key: String,
        caller: address,
        target: address,
    }

    struct RebalanceEvent has store, drop {
        // caller: address, // TODO: judge use or not use
        from: String,
        to: String,
        amount: u64,
        is_collateral_only_from: bool,
        is_collateral_only_to: bool,
        with_borrow: bool,
    }

    struct SwitchCollateralEvent has store, drop {
        key: String,
        caller: address,
        amount: u64,
        to_collateral_only: bool,
    }

    struct PoolEventHandle has key, store {
        deposit_event: event::EventHandle<DepositEvent>,
        withdraw_event: event::EventHandle<WithdrawEvent>,
        borrow_event: event::EventHandle<BorrowEvent>,
        repay_event: event::EventHandle<RepayEvent>,
        liquidate_event: event::EventHandle<LiquidateEvent>,
        rebalance_event: event::EventHandle<RebalanceEvent>,
        switch_collateral_event: event::EventHandle<SwitchCollateralEvent>,
    }

<<<<<<< HEAD
    public fun init_pool(owner: &signer): ShadowPoolKey {
        init_pool_internal(owner)
    }

    fun init_pool_internal(owner: &signer): ShadowPoolKey {
        permission::assert_owner(signer::address_of(owner));
=======
    ////////////////////////////////////////////////////
    /// Initialize
    ////////////////////////////////////////////////////
    public entry fun initialize(owner: &signer) {
        let owner_addr = signer::address_of(owner);
        permission::assert_owner(owner_addr);
        assert!(!exists<Pool>(owner_addr), error::invalid_argument(EIS_ALREADY_EXISTED));
>>>>>>> dd7e966b
        move_to(owner, Pool {
            shadow: coin::zero<USDZ>(),
        });
        move_to(owner, default_storage());
        move_to(owner, PoolEventHandle {
            deposit_event: account::new_event_handle<DepositEvent>(owner),
            withdraw_event: account::new_event_handle<WithdrawEvent>(owner),
            borrow_event: account::new_event_handle<BorrowEvent>(owner),
            repay_event: account::new_event_handle<RepayEvent>(owner),
            liquidate_event: account::new_event_handle<LiquidateEvent>(owner),
            rebalance_event: account::new_event_handle<RebalanceEvent>(owner),
            switch_collateral_event: account::new_event_handle<SwitchCollateralEvent>(owner),
        });
        ShadowPoolKey {}
    }
    fun default_storage(): Storage {
        Storage {
            total_normal_deposited_amount: 0,
            total_conly_deposited_amount: 0,
            total_borrowed_amount: 0,
            asset_storages: simple_map::create<String,AssetStorage>(),
            protocol_fees: 0,
            harvested_protocol_fees: 0,
        }
    }
    //// for assets
    fun init_pool_if_necessary(key: String, storage_ref: &mut Storage) {
        if (!is_initialized_asset_with_internal(&key, storage_ref)) {
            simple_map::add<String,AssetStorage>(&mut storage_ref.asset_storages, key, AssetStorage {
                normal_deposited_amount: 0,
                normal_deposited_share: 0,
                conly_deposited_amount: 0,
                conly_deposited_share: 0,
                borrowed_amount: 0,
                borrowed_share: 0,
                last_updated: 0,
            });
        }
    }

    ////////////////////////////////////////////////////
    /// Deposit
    ////////////////////////////////////////////////////
    public(friend) fun deposit_for<C>(
        account: &signer,
        for_address: address, // only use for event
        amount: u64,
        is_collateral_only: bool,
        _key: &ShadowPoolKey
    ): (u64, u64) acquires Pool, Storage, PoolEventHandle {
        let key = key<C>();
        deposit_for_internal(key, account, for_address, amount, is_collateral_only)
    }

    public(friend) fun deposit_for_with(
        key: String,
        account: &signer,
        for_address: address,
        amount: u64,
        is_collateral_only: bool,
        _key: &ShadowPoolKey
    ): (u64, u64) acquires Pool, Storage, PoolEventHandle {
        deposit_for_internal(key, account, for_address, amount, is_collateral_only)
    }

    fun deposit_for_internal(
        key: String,
        account: &signer,
        for_address: address,
        amount: u64,
        is_collateral_only: bool,
    ): (u64, u64) acquires Pool, Storage, PoolEventHandle {
        assert!(pool_status::can_deposit_with(key), error::invalid_state(ENOT_AVAILABLE_STATUS));
        assert!(amount > 0, error::invalid_argument(EAMOUNT_ARG_IS_ZERO));

        let owner_address = permission::owner_address();
        let storage_ref = borrow_global_mut<Storage>(owner_address);
        let pool_ref = borrow_global_mut<Pool>(owner_address);

        init_pool_if_necessary(key, storage_ref);
        accrue_interest(key, storage_ref, pool_ref);

        coin::merge(&mut pool_ref.shadow, coin::withdraw<USDZ>(account, amount));

        let asset_storage = simple_map::borrow_mut<String,AssetStorage>(&mut storage_ref.asset_storages, &key);
        let user_share: u64;
        if (is_collateral_only) {
            storage_ref.total_conly_deposited_amount = storage_ref.total_conly_deposited_amount + (amount as u128);
            user_share = math64::to_share(amount, asset_storage.conly_deposited_amount, asset_storage.conly_deposited_share);
            asset_storage.conly_deposited_amount = asset_storage.conly_deposited_amount + amount;
            asset_storage.conly_deposited_share = asset_storage.conly_deposited_share + user_share;
        } else {
            storage_ref.total_normal_deposited_amount = storage_ref.total_normal_deposited_amount + (amount as u128);
            user_share = math64::to_share(amount, asset_storage.normal_deposited_amount, asset_storage.normal_deposited_share);
            asset_storage.normal_deposited_amount = asset_storage.normal_deposited_amount + amount;
            asset_storage.normal_deposited_share = asset_storage.normal_deposited_share + user_share;
        };

        event::emit_event<DepositEvent>(
            &mut borrow_global_mut<PoolEventHandle>(owner_address).deposit_event,
            DepositEvent {
                key,
                caller: signer::address_of(account),
                receiver: for_address,
                amount,
                is_collateral_only,
            },
        );

        (amount, user_share)
    }

    ////////////////////////////////////////////////////
    /// Rebalance
    ////////////////////////////////////////////////////
    public(friend) fun rebalance_shadow<C1,C2>(
        amount: u64,
        is_collateral_only_C1: bool,
        is_collateral_only_C2: bool,
        _key: &ShadowPoolKey
    ) acquires Storage, PoolEventHandle {
        let key_from = key<C1>();
        let key_to = key<C2>();
        rebalance_shadow_internal(key_from, key_to, amount, is_collateral_only_C1, is_collateral_only_C2)
    }

    fun rebalance_shadow_internal(
        key_from: String,
        key_to: String,
        amount: u64,
        is_collateral_only_C1: bool,
        is_collateral_only_C2: bool,
    ) acquires Storage, PoolEventHandle {
        let owner_addr = permission::owner_address();
        let storage_ref = borrow_global_mut<Storage>(owner_addr);
        assert!(is_initialized_asset_with_internal(&key_from, storage_ref), error::invalid_argument(ENOT_INITIALIZED_COIN));
        assert!(is_initialized_asset_with_internal(&key_to, storage_ref), error::invalid_argument(ENOT_INITIALIZED_COIN));

        let storage_from = simple_map::borrow_mut<String,AssetStorage>(&mut storage_ref.asset_storages, &key_from);
        // TODO: consider share removed
        if (is_collateral_only_C1) {
            storage_from.conly_deposited_amount = storage_from.conly_deposited_amount - amount;
        } else {
            storage_from.normal_deposited_amount = storage_from.normal_deposited_amount - amount;
        };

        let storage_to = simple_map::borrow_mut<String,AssetStorage>(&mut storage_ref.asset_storages, &key_to);
        // TODO: consider share added
        if (is_collateral_only_C2) {
            storage_to.conly_deposited_amount = storage_to.conly_deposited_amount + amount;
        } else {
            storage_to.normal_deposited_amount = storage_to.normal_deposited_amount + amount;
        };

        event::emit_event<RebalanceEvent>(
            &mut borrow_global_mut<PoolEventHandle>(owner_addr).rebalance_event,
            RebalanceEvent {
                from: key_from,
                to: key_to,
                amount,
                is_collateral_only_from: is_collateral_only_C1,
                is_collateral_only_to: is_collateral_only_C2,
                with_borrow: false,
            },
        );
    }

<<<<<<< HEAD
    public(friend) fun borrow_and_rebalance<C1,C2>(amount: u64, is_collateral_only: bool, _key: &ShadowPoolKey) acquires Storage, PoolEventHandle {
=======
    // with borrow
    public(friend) fun borrow_and_rebalance<C1,C2>(amount: u64, is_collateral_only: bool) acquires Storage, PoolEventHandle {
>>>>>>> dd7e966b
        let key_from = key<C1>();
        let key_to = key<C2>();
        borrow_and_rebalance_internal(key_from, key_to, amount, is_collateral_only)
    }

    fun borrow_and_rebalance_internal(key_from: String, key_to: String, amount: u64, is_collateral_only: bool) acquires Storage, PoolEventHandle {
        let owner_addr = permission::owner_address();
        let storage_ref = borrow_global_mut<Storage>(owner_addr);
        assert!(is_initialized_asset_with_internal(&key_from, storage_ref), error::invalid_argument(ENOT_INITIALIZED_COIN));
        assert!(is_initialized_asset_with_internal(&key_to, storage_ref), error::invalid_argument(ENOT_INITIALIZED_COIN));

        let storage_from = simple_map::borrow_mut<String,AssetStorage>(&mut storage_ref.asset_storages, &key_from);
        storage_from.borrowed_amount = storage_from.borrowed_amount + amount;

        let storage_to = simple_map::borrow_mut<String,AssetStorage>(&mut storage_ref.asset_storages, &key_to);
        // TODO: consider share
        if (is_collateral_only) {
            storage_to.conly_deposited_amount = storage_to.conly_deposited_amount + amount;
        } else {
            storage_to.normal_deposited_amount = storage_to.normal_deposited_amount + amount;
        };

        event::emit_event<RebalanceEvent>(
            &mut borrow_global_mut<PoolEventHandle>(owner_addr).rebalance_event,
            RebalanceEvent {
                from: key_from,
                to: key_to,
                amount,
                is_collateral_only_from: is_collateral_only,
                is_collateral_only_to: false,
                with_borrow: true,
            },
        );
    }

    ////////////////////////////////////////////////////
    /// Withdraw
    ////////////////////////////////////////////////////
    public(friend) fun withdraw_for<C>(
        depositor_addr: address,
        receiver_addr: address,
        amount: u64,
        is_collateral_only: bool,
        liquidation_fee: u64,
        _key: &ShadowPoolKey
    ): (u64, u64) acquires Pool, Storage, PoolEventHandle {
        let key = key<C>();
        withdraw_for_internal(
            key,
            depositor_addr,
            receiver_addr,
            amount,
            is_collateral_only,
            liquidation_fee
        )
    }

    public(friend) fun withdraw_for_with(
        key: String,
        depositor_addr: address,
        reciever_addr: address,
        amount: u64,
        is_collateral_only: bool,
        liquidation_fee: u64,
        _key: &ShadowPoolKey
    ): (u64, u64) acquires Pool, Storage, PoolEventHandle {
        withdraw_for_internal(key, depositor_addr, reciever_addr, amount, is_collateral_only, liquidation_fee)
    }

    fun withdraw_for_internal(
        key: String,
        depositor_addr: address,
        receiver_addr: address,
        amount: u64,
        is_collateral_only: bool,
        liquidation_fee: u64
    ): (u64, u64) acquires Pool, Storage, PoolEventHandle {
        assert!(pool_status::can_withdraw_with(key), error::invalid_state(ENOT_AVAILABLE_STATUS));
        assert!(amount > 0, error::invalid_argument(EAMOUNT_ARG_IS_ZERO));

        let owner_address = permission::owner_address();
        let pool_ref = borrow_global_mut<Pool>(owner_address);
        let storage_ref = borrow_global_mut<Storage>(owner_address);

        accrue_interest(key, storage_ref, pool_ref);
        collect_shadow_fee(pool_ref, liquidation_fee);

        let amount_to_transfer = amount - liquidation_fee;
        coin::deposit<USDZ>(receiver_addr, coin::extract(&mut pool_ref.shadow, amount_to_transfer));

        assert!(is_initialized_asset_with_internal(&key, storage_ref), error::invalid_argument(ENOT_INITIALIZED_COIN));
        let asset_storage = simple_map::borrow_mut<String,AssetStorage>(&mut storage_ref.asset_storages, &key);
        let withdrawn_user_share: u64;
        if (is_collateral_only) {
            storage_ref.total_conly_deposited_amount = storage_ref.total_conly_deposited_amount - (amount as u128);
            withdrawn_user_share = math64::to_share(amount, asset_storage.conly_deposited_amount, asset_storage.conly_deposited_share);
            asset_storage.conly_deposited_amount = asset_storage.conly_deposited_amount - amount;
            asset_storage.conly_deposited_share = asset_storage.conly_deposited_share - withdrawn_user_share;
        } else {
            storage_ref.total_normal_deposited_amount = storage_ref.total_normal_deposited_amount - (amount as u128);
            withdrawn_user_share = math64::to_share(amount, asset_storage.normal_deposited_amount, asset_storage.normal_deposited_share);
            asset_storage.normal_deposited_amount = asset_storage.normal_deposited_amount - amount;
            asset_storage.normal_deposited_share = asset_storage.normal_deposited_share - withdrawn_user_share;
        };

        event::emit_event<WithdrawEvent>(
            &mut borrow_global_mut<PoolEventHandle>(owner_address).withdraw_event,
            WithdrawEvent {
                key,
                caller: depositor_addr,
                receiver: receiver_addr,
                amount,
                is_collateral_only,
            },
        );

        (amount, withdrawn_user_share)
    }

    ////////////////////////////////////////////////////
    /// Borrow
    ////////////////////////////////////////////////////
    public(friend) fun borrow_for<C>(
        borrower_addr: address,
        receiver_addr: address,
        amount: u64,
        _key: &ShadowPoolKey
    ): (u64, u64) acquires Pool, Storage, PoolEventHandle {
        let key = key<C>();
        borrow_for_internal(key, borrower_addr, receiver_addr, amount)
    }

    public(friend) fun borrow_for_with(
        key: String,
        borrower_addr: address,
        receiver_addr: address,
        amount: u64,
        _key: &ShadowPoolKey
    ): (u64, u64) acquires Pool, Storage, PoolEventHandle {
        borrow_for_internal(key, borrower_addr, receiver_addr, amount)
    }

    fun borrow_for_internal(
        key: String,
        borrower_addr: address,
        receiver_addr: address,
        amount: u64
    ): (u64, u64) acquires Pool, Storage, PoolEventHandle {
        assert!(pool_status::can_borrow_with(key), error::invalid_state(ENOT_AVAILABLE_STATUS));
        assert!(amount > 0, error::invalid_argument(EAMOUNT_ARG_IS_ZERO));

        let owner_address = permission::owner_address();
        let pool_ref = borrow_global_mut<Pool>(owner_address);
        let storage_ref = borrow_global_mut<Storage>(owner_address);

        init_pool_if_necessary(key, storage_ref); // NOTE: because enable to borrow from stability_pool if no deposited
        accrue_interest(key, storage_ref, pool_ref);

        let entry_fee = risk_factor::calculate_entry_fee(amount);
        let total_fee = entry_fee;
        let amount_with_entry_fee = amount + entry_fee;
        let total_liquidity = total_liquidity_internal(pool_ref, storage_ref);

        // check liquidity
        let total_left = if (stability_pool::is_supported(key)) total_liquidity + stability_pool::left() else total_liquidity;
        assert!((amount_with_entry_fee as u128) <= total_left, error::invalid_argument(EEXCEED_BORROWABLE_AMOUNT));

        if ((amount_with_entry_fee as u128) > total_liquidity) {
            // use stability pool
            if (total_liquidity > 0) {
                // extract all from shadow_pool, supply the shortage to borrow from stability pool
                let extracted = coin::extract_all(&mut pool_ref.shadow);
                let borrowing_value_from_stability = amount_with_entry_fee - coin::value(&extracted);
                let borrowed_from_stability = borrow_from_stability_pool(key, receiver_addr, borrowing_value_from_stability);

                // merge coins extracted & distribute calculated values to receiver & shadow_pool
                coin::merge(&mut extracted, borrowed_from_stability);
                let for_entry_fee = coin::extract(&mut extracted, entry_fee);
                coin::deposit<USDZ>(receiver_addr, extracted); // to receiver
                treasury::collect_fee<USDZ>(for_entry_fee); // to treasury (collected fee)

                total_fee = total_fee + stability_pool::calculate_entry_fee(borrowing_value_from_stability);
            } else {
                // when no liquidity in pool, borrow all from stability pool
                let borrowed_from_stability = borrow_from_stability_pool(key, receiver_addr, amount_with_entry_fee);
                let for_entry_fee = coin::extract(&mut borrowed_from_stability, entry_fee);
                coin::deposit<USDZ>(receiver_addr, borrowed_from_stability); // to receiver
                treasury::collect_fee<USDZ>(for_entry_fee); // to treasury (collected fee)

                total_fee = total_fee + stability_pool::calculate_entry_fee(amount_with_entry_fee);
            }
        } else {
            // not use stability pool
            let extracted = coin::extract(&mut pool_ref.shadow, amount);
            coin::deposit<USDZ>(receiver_addr, extracted);
            collect_shadow_fee(pool_ref, entry_fee); // fee to treasury
        };

        // update borrowed stats
        let amount_with_total_fee = amount + total_fee;
        storage_ref.total_borrowed_amount = storage_ref.total_borrowed_amount + (amount_with_total_fee as u128);
        let asset_storage_ref = simple_map::borrow_mut<String, AssetStorage>(&mut storage_ref.asset_storages, &key);
        let user_share = math64::to_share(amount_with_total_fee, asset_storage_ref.borrowed_amount, asset_storage_ref.borrowed_share);
        asset_storage_ref.borrowed_amount = asset_storage_ref.borrowed_amount + amount_with_total_fee;
        asset_storage_ref.borrowed_share = asset_storage_ref.borrowed_share + user_share;

        event::emit_event<BorrowEvent>(
            &mut borrow_global_mut<PoolEventHandle>(owner_address).borrow_event,
            BorrowEvent {
                key,
                caller: borrower_addr,
                borrower: borrower_addr,
                receiver: receiver_addr,
                amount,
            },
        );

        (
            amount_with_total_fee, // TODO: only amount
            user_share
        )
    }

    ////////////////////////////////////////////////////
    /// Repay
    ////////////////////////////////////////////////////
    public(friend) fun repay<C>(
        account: &signer,
        amount: u64,
        _key: &ShadowPoolKey
    ): (u64, u64) acquires Pool, Storage, PoolEventHandle {
        repay_internal(key<C>(), account, amount)
    }

    public(friend) fun repay_with(
        key: String,
        account: &signer,
        amount: u64,
        _key: &ShadowPoolKey
    ): (u64, u64) acquires Pool, Storage, PoolEventHandle {
        repay_internal(key, account, amount)
    }

    fun repay_internal(key: String, account: &signer, amount: u64): (u64, u64) acquires Pool, Storage, PoolEventHandle {
        assert!(pool_status::can_repay_with(key), error::invalid_state(ENOT_AVAILABLE_STATUS));
        assert!(amount > 0, error::invalid_argument(EAMOUNT_ARG_IS_ZERO));

        let owner_address = permission::owner_address();
        let storage_ref = borrow_global_mut<Storage>(owner_address);
        let pool_ref = borrow_global_mut<Pool>(owner_address);

        accrue_interest(key, storage_ref, pool_ref);

        // at first, repay to stability_pool
        let repaid_to_stability_pool = repay_to_stability_pool(key, account, amount);
        let to_shadow_pool = amount - repaid_to_stability_pool;
        if (to_shadow_pool > 0) {
            let withdrawn = coin::withdraw<USDZ>(account, to_shadow_pool);
            coin::merge(&mut pool_ref.shadow, withdrawn);
        };

        storage_ref.total_borrowed_amount = storage_ref.total_borrowed_amount - (amount as u128);
        let asset_storage_ref = simple_map::borrow_mut<String, AssetStorage>(&mut storage_ref.asset_storages, &key);
        let user_share = math64::to_share(amount, asset_storage_ref.borrowed_amount, asset_storage_ref.borrowed_share);
        asset_storage_ref.borrowed_amount = asset_storage_ref.borrowed_amount - amount;
        asset_storage_ref.borrowed_share = asset_storage_ref.borrowed_share - user_share;

        let account_addr = signer::address_of(account);
        event::emit_event<RepayEvent>(
            &mut borrow_global_mut<PoolEventHandle>(owner_address).repay_event,
            RepayEvent {
                key,
                caller: account_addr,
                repay_target: account_addr,
                amount,
            },
        );

        (amount, user_share)
    }

    ////////////////////////////////////////////////////
    /// Liquidation
    ////////////////////////////////////////////////////
    public(friend) fun withdraw_for_liquidation<C>(
        liquidator_addr: address,
        target_addr: address,
        withdrawing: u64,
        is_collateral_only: bool,
        _key: &ShadowPoolKey
    ) acquires Pool, Storage, PoolEventHandle {
        withdraw_for_liquidation_internal(key<C>(), liquidator_addr, target_addr, withdrawing, is_collateral_only);
    }

    fun withdraw_for_liquidation_internal(
        key: String,
        liquidator_addr: address,
        target_addr: address,
        withdrawing: u64,
        is_collateral_only: bool,
    ) acquires Pool, Storage, PoolEventHandle {
        let owner_address = permission::owner_address();
        let storage_ref = borrow_global_mut<Storage>(owner_address);
        let pool_ref = borrow_global_mut<Pool>(owner_address);
        accrue_interest(key, storage_ref, pool_ref);
        let liquidation_fee = risk_factor::calculate_liquidation_fee(withdrawing);
        withdraw_for_internal(key, liquidator_addr, target_addr, withdrawing, is_collateral_only, liquidation_fee);

        event::emit_event<LiquidateEvent>(
            &mut borrow_global_mut<PoolEventHandle>(owner_address).liquidate_event,
            LiquidateEvent {
                key,
                caller: liquidator_addr,
                target: target_addr,
            }
        );
    }

<<<<<<< HEAD
    public(friend) fun switch_collateral<C>(caller: address, amount: u64, to_collateral_only: bool, _key: &ShadowPoolKey) acquires Storage, PoolEventHandle {
=======
    ////////////////////////////////////////////////////
    /// Switch Collateral
    ////////////////////////////////////////////////////
    public(friend) fun switch_collateral<C>(caller: address, amount: u64, to_collateral_only: bool) acquires Storage, PoolEventHandle {
>>>>>>> dd7e966b
        switch_collateral_internal(key<C>(), caller, amount, to_collateral_only);
    }

    fun switch_collateral_internal(key: String, caller: address, amount: u64, to_collateral_only: bool) acquires Storage, PoolEventHandle {
        assert!(pool_status::can_switch_collateral_with(key), error::invalid_state(ENOT_AVAILABLE_STATUS));
        assert!(amount > 0, error::invalid_argument(EAMOUNT_ARG_IS_ZERO));
        let owner_address = permission::owner_address();
        let storage_ref = borrow_global_mut<Storage>(owner_address);
        let amount_u128 = (amount as u128);
        // TODO: consider share
        if (to_collateral_only) {
            assert!(amount <= normal_deposited_amount_internal(key, storage_ref) - conly_deposit_amount_internal(key, storage_ref), error::invalid_argument(EINSUFFICIENT_LIQUIDITY));
            let asset_storage_ref = simple_map::borrow_mut<String, AssetStorage>(&mut storage_ref.asset_storages, &key);
            asset_storage_ref.conly_deposited_amount = asset_storage_ref.conly_deposited_amount + amount;
            storage_ref.total_conly_deposited_amount = storage_ref.total_conly_deposited_amount + amount_u128;
            asset_storage_ref.normal_deposited_amount = asset_storage_ref.normal_deposited_amount - amount;
            storage_ref.total_normal_deposited_amount = storage_ref.total_normal_deposited_amount - amount_u128;
        } else {
            assert!(amount <= conly_deposit_amount_internal(key, storage_ref), error::invalid_argument(EINSUFFICIENT_CONLY_DEPOSITED));
            let asset_storage_ref = simple_map::borrow_mut<String, AssetStorage>(&mut storage_ref.asset_storages, &key);
            asset_storage_ref.normal_deposited_amount = asset_storage_ref.normal_deposited_amount + amount;
            storage_ref.total_normal_deposited_amount = storage_ref.total_normal_deposited_amount + amount_u128;
            asset_storage_ref.conly_deposited_amount = asset_storage_ref.conly_deposited_amount - amount;
            storage_ref.total_conly_deposited_amount = storage_ref.total_conly_deposited_amount - amount_u128;
        };
        event::emit_event<SwitchCollateralEvent>(
            &mut borrow_global_mut<PoolEventHandle>(owner_address).switch_collateral_event,
            SwitchCollateralEvent {
                key,
                caller,
                amount,
                to_collateral_only,
            },
        );
    }

    ////// Internal Logics
    /// Borrow the shadow from the stability pool
    /// use when shadow in this pool become insufficient.
    fun borrow_from_stability_pool(key: String, caller_addr: address, amount: u64): coin::Coin<USDZ> {
        stability_pool::borrow(key, caller_addr, amount)
    }

    /// Repays the shadow to the stability pool
    /// use when shadow has already borrowed from this pool.
    /// @return repaid amount
    fun repay_to_stability_pool(key: String, account: &signer, amount: u64): u64 {
        let borrowed = stability_pool::borrowed(key);
        if (borrowed == 0) {
            return 0
        } else if (borrowed >= (amount as u128)) {
            stability_pool::repay(key, account, amount);
            return amount
        } else {
            stability_pool::repay(key, account, (borrowed as u64));
            return (borrowed as u64)
        }
    }

    /// This function is called on every user action.
    fun accrue_interest(key: String, storage_ref: &mut Storage, pool_ref: &mut Pool){
        let now = timestamp::now_microseconds();
        let asset_storage_ref = simple_map::borrow_mut<String,AssetStorage>(&mut storage_ref.asset_storages, &key);

        // This is the first time
        if (asset_storage_ref.last_updated == 0) {
            asset_storage_ref.last_updated = now;
            return
        };

        if (asset_storage_ref.last_updated == now) {
            return
        };

        let protocol_share_fee = risk_factor::share_fee();
        let rcomp = interest_rate::update_interest_rate(
            key,
            (asset_storage_ref.normal_deposited_amount as u128),
            (asset_storage_ref.borrowed_amount as u128),
            asset_storage_ref.last_updated,
            now,
        );
        let accrued_interest = (asset_storage_ref.borrowed_amount as u128) * rcomp / interest_rate::precision();
        let protocol_share = accrued_interest * (protocol_share_fee as u128) / interest_rate::precision();
        let new_protocol_fees = storage_ref.protocol_fees + (protocol_share as u64);

        let depositors_share = accrued_interest - protocol_share;

        // send support fee when the pool is supported
        if (stability_pool::is_supported(key) && accrued_interest > 0) {
            let generated_support_fee = stability_pool::calculate_support_fee(accrued_interest);
            depositors_share = depositors_share - generated_support_fee;

            let uncollected_support_fee = stability_pool::uncollected_support_fee(key) + generated_support_fee;
            let collected_support_fee: u128;
            // TOOD: check - can use total liquidity? (not for a asset?)
            // HACK: duplicated to total_liquidity_internal
            let liquidity = (coin::value(&pool_ref.shadow) as u128) - storage_ref.total_conly_deposited_amount;
            // let liquidity = total_liquidity_internal(pool_ref, storage_ref);
            if (uncollected_support_fee > liquidity) {
                collected_support_fee = liquidity;
                uncollected_support_fee = uncollected_support_fee - liquidity;
            } else {
                collected_support_fee = uncollected_support_fee;
                uncollected_support_fee = 0;
            };
            let fee_extracted = coin::extract(&mut pool_ref.shadow, (collected_support_fee as u64));
            stability_pool::collect_support_fee(key, fee_extracted, uncollected_support_fee);
        };

        asset_storage_ref.borrowed_amount = asset_storage_ref.borrowed_amount + (accrued_interest as u64);
        storage_ref.total_borrowed_amount = storage_ref.total_borrowed_amount + accrued_interest;
        asset_storage_ref.normal_deposited_amount = asset_storage_ref.normal_deposited_amount + (depositors_share as u64);
        storage_ref.total_normal_deposited_amount = storage_ref.total_normal_deposited_amount + depositors_share;
        storage_ref.protocol_fees = new_protocol_fees;
        asset_storage_ref.last_updated = now;
    }

    fun collect_shadow_fee(pool_ref: &mut Pool, liquidation_fee: u64) {
        let fee_extracted = coin::extract(&mut pool_ref.shadow, liquidation_fee);
        treasury::collect_fee<USDZ>(fee_extracted);
    }

    public(friend) fun harvest_protocol_fees<C>() acquires Pool, Storage{
        let storage_ref = borrow_global_mut<Storage>(permission::owner_address());
        let pool_ref = borrow_global_mut<Pool>(permission::owner_address());
        let harvested_fee = (storage_ref.protocol_fees - storage_ref.harvested_protocol_fees as u128);
        if(harvested_fee == 0){
            return
        };
        let liquidity = total_liquidity_internal(pool_ref, storage_ref);
        if(harvested_fee > liquidity){
            harvested_fee = liquidity;
        };
        storage_ref.harvested_protocol_fees = storage_ref.harvested_protocol_fees + (harvested_fee as u64);
        collect_shadow_fee(pool_ref, (harvested_fee as u64));
    }

    ////// View functions
    public fun total_normal_deposited_amount(): u128 acquires Storage {
        borrow_global<Storage>(permission::owner_address()).total_normal_deposited_amount
    }

    public fun total_liquidity(): u128 acquires Pool, Storage {
        let owner_addr = permission::owner_address();
        let pool_ref = borrow_global<Pool>(owner_addr);
        let storage_ref = borrow_global<Storage>(owner_addr);
        total_liquidity_internal(pool_ref, storage_ref)
    }
    fun total_liquidity_internal(pool: &Pool, storage: &Storage): u128 {
        (coin::value(&pool.shadow) as u128) - storage.total_conly_deposited_amount
    }

    public fun total_conly_deposited_amount(): u128 acquires Storage {
        borrow_global<Storage>(permission::owner_address()).total_conly_deposited_amount
    }

    public fun total_borrowed_amount(): u128 acquires Storage {
        borrow_global<Storage>(permission::owner_address()).total_borrowed_amount
    }

    fun is_initialized_asset<C>(): bool acquires Storage {
        let storage_ref = borrow_global<Storage>(permission::owner_address());
        is_initialized_asset_with_internal(&key<C>(), storage_ref)
    }
    fun is_initialized_asset_with_internal(key: &String, storage_ref: &Storage): bool {
        simple_map::contains_key<String, AssetStorage>(&storage_ref.asset_storages, key)
    }

    public fun normal_deposited_amount<C>(): u64 acquires Storage {
        let storage_ref = borrow_global<Storage>(permission::owner_address());
        normal_deposited_amount_internal(key<C>(), storage_ref)
    }
    fun normal_deposited_amount_internal(key: String, storage: &Storage): u64 {
        if (is_initialized_asset_with_internal(&key, storage)) {
            simple_map::borrow<String, AssetStorage>(&storage.asset_storages, &key).normal_deposited_amount
        } else {
            0
        }
    }

    public fun conly_deposited_amount<C>(): u64 acquires Storage {
        let storage_ref = borrow_global<Storage>(permission::owner_address());
        conly_deposit_amount_internal(key<C>(), storage_ref)
    }
    fun conly_deposit_amount_internal(key: String, storage: &Storage): u64 {
        if (is_initialized_asset_with_internal(&key, storage)) {
            simple_map::borrow<String, AssetStorage>(&storage.asset_storages, &key).conly_deposited_amount
        } else {
            0
        }
    }

    public fun borrowed_amount<C>(): u64 acquires Storage {
        let storage_ref = borrow_global<Storage>(permission::owner_address());
        borrowed_amount_internal(key<C>(), storage_ref)
    }
    fun borrowed_amount_internal(key: String, storage: &Storage): u64 {
        if (is_initialized_asset_with_internal(&key, storage)) {
            simple_map::borrow<String, AssetStorage>(&storage.asset_storages, &key).borrowed_amount
        } else {
            0
        }
    }

    public fun protocol_fees(): u64 acquires Storage {
        borrow_global<Storage>(permission::owner_address()).protocol_fees
    }

    public fun harvested_protocol_fees(): u64 acquires Storage {
        borrow_global<Storage>(permission::owner_address()).harvested_protocol_fees
    }

    // #[test_only]
    // use aptos_std::debug;
    #[test_only]
    use aptos_framework::managed_coin;
    #[test_only]
    use leizd_aptos_common::system_administrator;
    #[test_only]
    use leizd_aptos_trove::usdz;
    #[test_only]
    use leizd::initializer;
    #[test_only]
    use leizd::asset_pool;
    #[test_only]
    use leizd::pool_manager;
    #[test_only]
    use leizd::test_coin::{Self,WETH,UNI};
    #[test_only]
    use leizd::test_initializer;

    #[test(owner=@leizd)]
    public entry fun test_initialize(owner: &signer) acquires Storage {
        let owner_addr = signer::address_of(owner);
        account::create_account_for_test(owner_addr);

        initialize(owner);
        assert!(exists<Pool>(owner_addr), 0);
        assert!(exists<Storage>(owner_addr), 0);
        assert!(exists<PoolEventHandle>(owner_addr), 0);
        let asset_storages = &borrow_global<Storage>(owner_addr).asset_storages;
        assert!(simple_map::length<String,AssetStorage>(asset_storages) == 0, 0);
    }
    #[test(account=@0x111)]
    #[expected_failure(abort_code = 65537)]
    public entry fun test_initialize_with_not_owner(account: &signer) {
        initialize(account);
    }
    #[test(owner=@leizd)]
    #[expected_failure(abort_code = 65538)]
    public entry fun test_initialize_twice(owner: &signer) {
        let owner_addr = signer::address_of(owner);
        account::create_account_for_test(owner_addr);

        initialize(owner);
        initialize(owner);
    }

    #[test_only]
    fun setup_for_test_to_initialize_coins_and_pools(owner: &signer, aptos_framework: &signer) {
        timestamp::set_time_has_started_for_testing(aptos_framework);
        let owner_addr = signer::address_of(owner);
        account::create_account_for_test(owner_addr);
        initializer::initialize(owner);
        test_coin::init_weth(owner);
        test_coin::init_uni(owner);
<<<<<<< HEAD
        init_pool_internal(owner);
        asset_pool::initialize(owner);
=======
        initialize(owner);
>>>>>>> dd7e966b
        pool_manager::add_pool<WETH>(owner);
        pool_manager::add_pool<UNI>(owner);
    }
    // for deposit
    #[test(owner=@leizd,account=@0x111,aptos_framework=@aptos_framework)]
    public entry fun test_deposit_shadow(owner: &signer, account: &signer, aptos_framework: &signer) acquires Pool, Storage, PoolEventHandle {
        setup_for_test_to_initialize_coins_and_pools(owner, aptos_framework);

        let account_addr = signer::address_of(account);
        account::create_account_for_test(account_addr);
        managed_coin::register<USDZ>(account);

        usdz::mint_for_test(account_addr, 1000000);
        assert!(coin::balance<USDZ>(account_addr) == 1000000, 0);

        deposit_for_internal(key<WETH>(), account, account_addr, 800000, false);
        assert!(coin::balance<USDZ>(account_addr) == 200000, 0);
        assert!(total_normal_deposited_amount() == 800000, 0);
        assert!(normal_deposited_amount<WETH>() == 800000, 0);
        assert!(total_liquidity() == 800000, 0);
        assert!(total_conly_deposited_amount() == 0, 0);
        assert!(conly_deposited_amount<WETH>() == 0, 0);
        assert!(total_borrowed_amount() == 0, 0);
        assert!(borrowed_amount<WETH>() == 0, 0);

        let event_handle = borrow_global<PoolEventHandle>(signer::address_of(owner));
        assert!(event::counter<DepositEvent>(&event_handle.deposit_event) == 1, 0);
    }
    #[test(owner=@leizd,account=@0x111,aptos_framework=@aptos_framework)]
    public entry fun test_deposit_with_same_as_holding_amount(owner: &signer, account: &signer, aptos_framework: &signer) acquires Pool, Storage, PoolEventHandle {
        setup_for_test_to_initialize_coins_and_pools(owner, aptos_framework);

        let account_addr = signer::address_of(account);
        account::create_account_for_test(account_addr);
        managed_coin::register<USDZ>(account);
        usdz::mint_for_test(account_addr, 100);

        deposit_for_internal(key<WETH>(), account, account_addr, 100, false);
        assert!(coin::balance<USDZ>(account_addr) == 0, 0);
        assert!(total_normal_deposited_amount() == 100, 0);
        assert!(normal_deposited_amount<WETH>() == 100, 0);
        assert!(total_liquidity() == 100, 0);
        assert!(total_conly_deposited_amount() == 0, 0);
        assert!(conly_deposited_amount<WETH>() == 0, 0);
        assert!(total_borrowed_amount() == 0, 0);
        assert!(borrowed_amount<WETH>() == 0, 0);
    }
    #[test(owner=@leizd,account=@0x111,aptos_framework=@aptos_framework)]
    #[expected_failure(abort_code = 65542)]
    public entry fun test_deposit_with_more_than_holding_amount(owner: &signer, account: &signer, aptos_framework: &signer) acquires Pool, Storage, PoolEventHandle {
        setup_for_test_to_initialize_coins_and_pools(owner, aptos_framework);

        let account_addr = signer::address_of(account);
        account::create_account_for_test(account_addr);
        managed_coin::register<USDZ>(account);
        usdz::mint_for_test(account_addr, 100);

        deposit_for_internal(key<WETH>(), account, account_addr, 101, false);
    }
    #[test(owner=@leizd,account=@0x111,aptos_framework=@aptos_framework)]
    public entry fun test_deposit_more_than_once_sequentially_over_time(owner: &signer, account: &signer, aptos_framework: &signer) acquires Pool, Storage, PoolEventHandle {
        setup_for_test_to_initialize_coins_and_pools(owner, aptos_framework);

        let account_addr = signer::address_of(account);
        account::create_account_for_test(account_addr);
        managed_coin::register<USDZ>(account);
        usdz::mint_for_test(account_addr, 100);

        let initial_sec = 1648738800; // 20220401T00:00:00
        timestamp::update_global_time_for_test(initial_sec * 1000 * 1000);
        deposit_for_internal(key<WETH>(), account, account_addr, 10, false);
        timestamp::update_global_time_for_test((initial_sec + 90) * 1000 * 1000); // + 90 sec
        deposit_for_internal(key<WETH>(), account, account_addr, 20, false);
        timestamp::update_global_time_for_test((initial_sec + 180) * 1000 * 1000); // + 90 sec
        deposit_for_internal(key<WETH>(), account, account_addr, 30, false);
        assert!(coin::balance<USDZ>(account_addr) == 40, 0);
        assert!(total_liquidity() == 60, 0);
        assert!(total_normal_deposited_amount() == 60, 0);
        assert!(total_conly_deposited_amount() == 0, 0);
        assert!(total_borrowed_amount() == 0, 0);
        assert!(normal_deposited_amount<WETH>() == 60, 0);
        assert!(conly_deposited_amount<WETH>() == 0, 0);
        assert!(borrowed_amount<WETH>() == 0, 0);
    }
    #[test(owner=@leizd,account=@0x111,aptos_framework=@aptos_framework)]
    public entry fun test_deposit_shadow_for_only_collateral(owner: &signer, account: &signer, aptos_framework: &signer) acquires Pool, Storage, PoolEventHandle {
        setup_for_test_to_initialize_coins_and_pools(owner, aptos_framework);

        let account_addr = signer::address_of(account);
        account::create_account_for_test(account_addr);
        managed_coin::register<WETH>(account);
        managed_coin::register<USDZ>(account);

        usdz::mint_for_test(account_addr, 1000000);

        deposit_for_internal(key<WETH>(), account, account_addr, 800000, true);
        assert!(coin::balance<USDZ>(account_addr) == 200000, 0);
        assert!(total_liquidity() == 0, 0);
        // assert!(total_deposited() == 0, 0); // TODO: check
        assert!(total_conly_deposited_amount() == 800000, 0);
        assert!(total_borrowed_amount() == 0, 0);
        assert!(normal_deposited_amount<WETH>() == 0, 0);
        assert!(conly_deposited_amount<WETH>() == 800000, 0);
        assert!(borrowed_amount<WETH>() == 0, 0);
    }

    // for withdraw
    #[test(owner=@leizd,account=@0x111,aptos_framework=@aptos_framework)]
    public entry fun test_withdraw_shadow(owner: &signer, account: &signer, aptos_framework: &signer) acquires Pool, Storage, PoolEventHandle {
        setup_for_test_to_initialize_coins_and_pools(owner, aptos_framework);
        test_initializer::initialize_price_oracle_with_fixed_price_for_test(owner);

        let account_addr = signer::address_of(account);
        account::create_account_for_test(account_addr);
        managed_coin::register<USDZ>(account);
        usdz::mint_for_test(account_addr, 1000000);

        deposit_for_internal(key<WETH>(), account, account_addr, 700000, false);
        withdraw_for_internal(key<WETH>(), account_addr, account_addr, 600000, false, 0);

        assert!(coin::balance<USDZ>(account_addr) == 900000, 0);
        assert!(total_normal_deposited_amount() == 100000, 0);
        assert!(normal_deposited_amount<WETH>() == 100000, 0);
        assert!(total_liquidity() == 100000, 0);
        assert!(total_conly_deposited_amount() == 0, 0);
        assert!(conly_deposited_amount<WETH>() == 0, 0);
        assert!(total_borrowed_amount() == 0, 0);
        assert!(borrowed_amount<WETH>() == 0, 0);

        let event_handle = borrow_global<PoolEventHandle>(signer::address_of(owner));
        assert!(event::counter<WithdrawEvent>(&event_handle.withdraw_event) == 1, 0);
    }
    #[test(owner=@leizd,account=@0x111,aptos_framework=@aptos_framework)]
    public entry fun test_withdraw_same_as_deposited_amount(owner: &signer, account: &signer, aptos_framework: &signer) acquires Pool, Storage, PoolEventHandle {
        setup_for_test_to_initialize_coins_and_pools(owner, aptos_framework);
        test_initializer::initialize_price_oracle_with_fixed_price_for_test(owner);

        let account_addr = signer::address_of(account);
        account::create_account_for_test(account_addr);
        managed_coin::register<USDZ>(account);
        usdz::mint_for_test(account_addr, 100);

        deposit_for_internal(key<WETH>(), account, account_addr, 100, false);
        withdraw_for_internal(key<WETH>(), account_addr, account_addr, 100, false, 0);

        assert!(coin::balance<USDZ>(account_addr) == 100, 0);
        assert!(total_normal_deposited_amount() == 0, 0);
        assert!(normal_deposited_amount<WETH>() == 0, 0);
        assert!(total_liquidity() == 0, 0);
        assert!(total_conly_deposited_amount() == 0, 0);
        assert!(conly_deposited_amount<WETH>() == 0, 0);
        assert!(total_borrowed_amount() == 0, 0);
        assert!(borrowed_amount<WETH>() == 0, 0);
    }
    #[test(owner=@leizd,account=@0x111,aptos_framework=@aptos_framework)]
    #[expected_failure(abort_code = 65542)]
    public entry fun test_withdraw_with_more_than_deposited_amount(owner: &signer, account: &signer, aptos_framework: &signer) acquires Pool, Storage, PoolEventHandle {
        setup_for_test_to_initialize_coins_and_pools(owner, aptos_framework);
        test_initializer::initialize_price_oracle_with_fixed_price_for_test(owner);

        let account_addr = signer::address_of(account);
        account::create_account_for_test(account_addr);
        managed_coin::register<USDZ>(account);
        usdz::mint_for_test(account_addr, 100);

        deposit_for_internal(key<WETH>(), account, account_addr, 100, false);
        withdraw_for_internal(key<WETH>(), account_addr, account_addr, 101, false, 0);
    }
    #[test(owner=@leizd,account=@0x111,aptos_framework=@aptos_framework)]
    public entry fun test_withdraw_more_than_once_sequentially_over_time(owner: &signer, account: &signer, aptos_framework: &signer) acquires Pool, Storage, PoolEventHandle {
        setup_for_test_to_initialize_coins_and_pools(owner, aptos_framework);
        test_initializer::initialize_price_oracle_with_fixed_price_for_test(owner);

        let account_addr = signer::address_of(account);
        account::create_account_for_test(account_addr);
        managed_coin::register<USDZ>(account);
        usdz::mint_for_test(account_addr, 100);

        let initial_sec = 1648738800; // 20220401T00:00:00
        timestamp::update_global_time_for_test(initial_sec * 1000 * 1000);
        deposit_for_internal(key<WETH>(), account, account_addr, 100, false);
        timestamp::update_global_time_for_test((initial_sec + 330) * 1000 * 1000); // + 5.5 min
        withdraw_for_internal(key<WETH>(), account_addr, account_addr, 10, false, 0);
        timestamp::update_global_time_for_test((initial_sec + 660) * 1000 * 1000); // + 5.5 min
        withdraw_for_internal(key<WETH>(), account_addr, account_addr, 20, false, 0);
        timestamp::update_global_time_for_test((initial_sec + 990) * 1000 * 1000); // + 5.5 min
        withdraw_for_internal(key<WETH>(), account_addr, account_addr, 30, false, 0);

        assert!(coin::balance<USDZ>(account_addr) == 60, 0);
        assert!(total_normal_deposited_amount() == 40, 0);
        assert!(normal_deposited_amount<WETH>() == 40, 0);
        assert!(total_liquidity() == 40, 0);
        assert!(total_conly_deposited_amount() == 0, 0);
        assert!(conly_deposited_amount<WETH>() == 0, 0);
        assert!(total_borrowed_amount() == 0, 0);
        assert!(borrowed_amount<WETH>() == 0, 0);
    }
    #[test(owner=@leizd,account=@0x111,aptos_framework=@aptos_framework)]
    public entry fun test_withdraw_shadow_for_only_collateral(owner: &signer, account: &signer, aptos_framework: &signer) acquires Pool, Storage, PoolEventHandle {
        setup_for_test_to_initialize_coins_and_pools(owner, aptos_framework);
        test_initializer::initialize_price_oracle_with_fixed_price_for_test(owner);

        let account_addr = signer::address_of(account);
        account::create_account_for_test(account_addr);
        managed_coin::register<USDZ>(account);
        usdz::mint_for_test(account_addr, 1000000);

        deposit_for_internal(key<WETH>(), account, account_addr, 700000, true);
        withdraw_for_internal(key<WETH>(), account_addr, account_addr, 600000, true, 0);

        assert!(coin::balance<USDZ>(account_addr) == 900000, 0);
        assert!(total_liquidity() == 0, 0);
        // assert!(total_deposited() == 0, 0); // TODO: check
        assert!(total_conly_deposited_amount() == 100000, 0);
        assert!(total_borrowed_amount() == 0, 0);
        assert!(normal_deposited_amount<WETH>() == 0, 0);
        assert!(conly_deposited_amount<WETH>() == 100000, 0);
        assert!(borrowed_amount<WETH>() == 0, 0);
    }

    // for borrow
    #[test(owner=@leizd,depositor=@0x111,borrower=@0x222,aptos_framework=@aptos_framework)]
    public entry fun test_borrow(owner: &signer, depositor: &signer, borrower: &signer, aptos_framework: &signer) acquires Pool, Storage, PoolEventHandle {
        setup_for_test_to_initialize_coins_and_pools(owner, aptos_framework);
        test_initializer::initialize_price_oracle_with_fixed_price_for_test(owner);

        let depositor_addr = signer::address_of(depositor);
        let borrower_addr = signer::address_of(borrower);
        account::create_account_for_test(depositor_addr);
        account::create_account_for_test(borrower_addr);
        managed_coin::register<USDZ>(depositor);
        managed_coin::register<USDZ>(borrower);
        usdz::mint_for_test(depositor_addr, 1000000);

        // deposit
        deposit_for_internal(key<UNI>(), depositor, depositor_addr, 800000, false);

        // borrow
        let (borrowed, _) = borrow_for_internal(key<UNI>(), borrower_addr, borrower_addr, 100000);
        assert!(borrowed == 100500, 0);
        assert!(coin::balance<USDZ>(borrower_addr) == 100000, 0);
        assert!(total_normal_deposited_amount() == 800000, 0);
        assert!(normal_deposited_amount<UNI>() == 800000, 0);
        assert!(total_liquidity() == 800000 - (100000 + 500), 0);
        assert!(total_conly_deposited_amount() == 0, 0);
        assert!(conly_deposited_amount<UNI>() == 0, 0);
        assert!(total_borrowed_amount() == 100500, 0);
        assert!(borrowed_amount<UNI>() == 100500, 0);

        // check about fee
        assert!(risk_factor::entry_fee() == risk_factor::default_entry_fee(), 0);
        assert!(treasury::balance<USDZ>() == 500, 0);

        let event_handle = borrow_global<PoolEventHandle>(signer::address_of(owner));
        assert!(event::counter<BorrowEvent>(&event_handle.borrow_event) == 1, 0);
    }
    #[test(owner=@leizd,depositor=@0x111,borrower=@0x222,aptos_framework=@aptos_framework)]
    public entry fun test_borrow_with_same_as_deposited_amount(owner: &signer, depositor: &signer, borrower: &signer, aptos_framework: &signer) acquires Pool, Storage, PoolEventHandle {
        setup_for_test_to_initialize_coins_and_pools(owner, aptos_framework);
        test_initializer::initialize_price_oracle_with_fixed_price_for_test(owner);

        let depositor_addr = signer::address_of(depositor);
        let borrower_addr = signer::address_of(borrower);
        account::create_account_for_test(depositor_addr);
        account::create_account_for_test(borrower_addr);
        managed_coin::register<USDZ>(depositor);
        managed_coin::register<USDZ>(borrower);
        usdz::mint_for_test(depositor_addr, 1005);

        // deposit
        deposit_for_internal(key<UNI>(), depositor, depositor_addr, 1005, false);

        // borrow
        let (borrowed, _) = borrow_for_internal(key<UNI>(), borrower_addr, borrower_addr, 1000);
        assert!(borrowed == 1005, 0);
        assert!(coin::balance<USDZ>(borrower_addr) == 1000, 0);
        assert!(total_normal_deposited_amount() == 1005, 0);
        assert!(normal_deposited_amount<UNI>() == 1005, 0);
        assert!(total_liquidity() == 0, 0);
        assert!(total_conly_deposited_amount() == 0, 0);
        assert!(conly_deposited_amount<UNI>() == 0, 0);
        assert!(total_borrowed_amount() == 1005, 0);
        assert!(borrowed_amount<UNI>() == 1005, 0);

        // check about fee
        assert!(risk_factor::entry_fee() == risk_factor::default_entry_fee(), 0);
        assert!(treasury::balance<USDZ>() == 5, 0);
    }
    #[test(owner=@leizd,depositor=@0x111,borrower=@0x222,aptos_framework=@aptos_framework)]
    #[expected_failure(abort_code = 65548)]
    public entry fun test_borrow_with_more_than_deposited_amount(owner: &signer, depositor: &signer, borrower: &signer, aptos_framework: &signer) acquires Pool, Storage, PoolEventHandle {
        setup_for_test_to_initialize_coins_and_pools(owner, aptos_framework);
        test_initializer::initialize_price_oracle_with_fixed_price_for_test(owner);

        let depositor_addr = signer::address_of(depositor);
        let borrower_addr = signer::address_of(borrower);
        account::create_account_for_test(depositor_addr);
        account::create_account_for_test(borrower_addr);
        managed_coin::register<USDZ>(depositor);
        managed_coin::register<USDZ>(borrower);
        usdz::mint_for_test(depositor_addr, 1005);

        // deposit
        deposit_for_internal(key<UNI>(), depositor, depositor_addr, 1005, false);

        // borrow
        borrow_for_internal(key<UNI>(), borrower_addr, borrower_addr, 1001); // NOTE: consider fee
    }
    #[test(owner=@leizd,depositor=@0x111,borrower=@0x222,aptos_framework=@aptos_framework)]
    public entry fun test_borrow_more_than_once_sequentially(owner: &signer, depositor: &signer, borrower: &signer, aptos_framework: &signer) acquires Pool, Storage, PoolEventHandle {
        setup_for_test_to_initialize_coins_and_pools(owner, aptos_framework);
        test_initializer::initialize_price_oracle_with_fixed_price_for_test(owner);

        let depositor_addr = signer::address_of(depositor);
        let borrower_addr = signer::address_of(borrower);
        account::create_account_for_test(depositor_addr);
        account::create_account_for_test(borrower_addr);
        managed_coin::register<USDZ>(depositor);
        managed_coin::register<USDZ>(borrower);
        usdz::mint_for_test(depositor_addr, 10000 + 5 * 10);

        // Prerequisite
        assert!(risk_factor::entry_fee() == risk_factor::default_entry_fee(), 0);

        // execute
        //// deposit UNI
        deposit_for_internal(key<UNI>(), depositor, depositor_addr, 10000 + 5 * 10, false);
        //// borrow UNI
        let (borrowed, _) = borrow_for_internal(key<UNI>(), borrower_addr, borrower_addr, 1000);
        assert!(borrowed == 1005, 0);
        assert!(coin::balance<USDZ>(borrower_addr) == 1000, 0);
        assert!(borrowed_amount<UNI>() == 1000 + 5 * 1, 0);
        let (borrowed, _) = borrow_for_internal(key<UNI>(), borrower_addr, borrower_addr, 2000);
        assert!(borrowed == 2010, 0);
        assert!(coin::balance<USDZ>(borrower_addr) == 3000, 0);
        assert!(borrowed_amount<UNI>() == 3000 + 5 * 3, 0);
        let (borrowed, _) = borrow_for_internal(key<UNI>(), borrower_addr, borrower_addr, 3000);
        assert!(borrowed == 3015, 0);
        assert!(coin::balance<USDZ>(borrower_addr) == 6000, 0);
        assert!(borrowed_amount<UNI>() == 6000 + 5 * 6, 0);
        let (borrowed, _) = borrow_for_internal(key<UNI>(), borrower_addr, borrower_addr, 4000);
        assert!(borrowed == 4020, 0);
        assert!(coin::balance<USDZ>(borrower_addr) == 10000, 0);
        assert!(borrowed_amount<UNI>() == 10000 + 5 * 10, 0);
    }
    // TODO: fail because of total_borrowed increased by interest_rate (as time passes)
    // #[test(owner=@leizd,depositor=@0x111,borrower=@0x222,aptos_framework=@aptos_framework)]
    // public entry fun test_borrow_more_than_once_sequentially_over_time(owner: &signer, depositor: &signer, borrower: &signer, aptos_framework: &signer) acquires Pool, Storage, PoolEventHandle {
    //     setup_for_test_to_initialize_coins_and_pools(owner, aptos_framework);
    //     test_initializer::initialize_price_oracle_with_fixed_price_for_test(owner);

    //     let depositor_addr = signer::address_of(depositor);
    //     let borrower_addr = signer::address_of(borrower);
    //     account::create_account_for_test(depositor_addr);
    //     account::create_account_for_test(borrower_addr);
    //     managed_coin::register<USDZ>(depositor);
    //     managed_coin::register<USDZ>(borrower);
    //     usdz::mint_for_test(depositor_addr, 10000 + 50);

    //     let initial_sec = 1648738800; // 20220401T00:00:00
    //     // deposit UNI
    //     timestamp::update_global_time_for_test(initial_sec * 1000 * 1000);
    //     deposit_for_internal(key<UNI>(), depositor, depositor_addr, 10000 + 50, false);
    //     // borrow UNI
    //     timestamp::update_global_time_for_test((initial_sec + 250) * 1000 * 1000); // + 250 sec
    //     borrow_for<UNI>(borrower_addr, borrower_addr, 1000);
    //     assert!(coin::balance<USDZ>(borrower_addr) == 1000, 0);
    //     assert!(borrowed<UNI>() == 1000 + 5 * 1, 0);
    //     timestamp::update_global_time_for_test((initial_sec + 500) * 1000 * 1000); // + 250 sec
    //     borrow_for<UNI>(borrower_addr, borrower_addr, 2000);
    //     assert!(coin::balance<USDZ>(borrower_addr) == 3000, 0);
    //     assert!(borrowed<UNI>() == 3000 + 5 * 3, 0);
    //     timestamp::update_global_time_for_test((initial_sec + 750) * 1000 * 1000); // + 250 sec
    //     borrow_for<UNI>(borrower_addr, borrower_addr, 3000);
    //     assert!(coin::balance<USDZ>(borrower_addr) == 6000, 0);
    //     assert!(borrowed<UNI>() == 6000 + 5 * 6, 0);
    //     timestamp::update_global_time_for_test((initial_sec + 1000) * 1000 * 1000); // + 250 sec
    //     borrow_for<UNI>(borrower_addr, borrower_addr, 4000);
    //     assert!(coin::balance<USDZ>(borrower_addr) == 10000, 0);
    //     assert!(borrowed<UNI>() == 10000 + 5 * 10, 0);
    // }
    #[test(owner=@leizd,depositor=@0x111,borrower=@0x222,aptos_framework=@aptos_framework)]
    #[expected_failure(abort_code = 65548)]
    fun test_borrow_to_not_borrow_collateral_only(owner: &signer, depositor: &signer, borrower: &signer, aptos_framework: &signer) acquires Pool, Storage, PoolEventHandle {
        setup_for_test_to_initialize_coins_and_pools(owner, aptos_framework);
        test_initializer::initialize_price_oracle_with_fixed_price_for_test(owner);

        let depositor_addr = signer::address_of(depositor);
        let borrower_addr = signer::address_of(borrower);
        account::create_account_for_test(depositor_addr);
        account::create_account_for_test(borrower_addr);
        managed_coin::register<USDZ>(depositor);
        managed_coin::register<USDZ>(borrower);
        usdz::mint_for_test(depositor_addr, 150);

        // deposit UNI
        deposit_for_internal(key<UNI>(), depositor, depositor_addr, 100, false);
        deposit_for_internal(key<UNI>(), depositor, depositor_addr, 50, true);
        // borrow UNI
        borrow_for_internal(key<UNI>(), borrower_addr, borrower_addr, 120);
    }

    // for repay
    #[test_only]
    fun pool_shadow_value(addr: address): u64 acquires Pool {
        coin::value(&borrow_global<Pool>(addr).shadow)
    }
    #[test(owner=@leizd,depositor=@0x111,borrower=@0x222,aptos_framework=@aptos_framework)]
    public entry fun test_repay(owner: &signer, depositor: &signer, borrower: &signer, aptos_framework: &signer) acquires Pool, Storage, PoolEventHandle {
        setup_for_test_to_initialize_coins_and_pools(owner, aptos_framework);
        test_initializer::initialize_price_oracle_with_fixed_price_for_test(owner);

        let owner_address = signer::address_of(owner);
        let depositor_addr = signer::address_of(depositor);
        let borrower_addr = signer::address_of(borrower);
        account::create_account_for_test(depositor_addr);
        account::create_account_for_test(borrower_addr);
        managed_coin::register<USDZ>(depositor);
        managed_coin::register<USDZ>(borrower);
        usdz::mint_for_test(depositor_addr, 10050);

        // Check status before repay
        assert!(risk_factor::entry_fee() == risk_factor::default_entry_fee(), 0);

        // execute
        deposit_for_internal(key<UNI>(), depositor, depositor_addr, 10050, false);
        assert!(pool_shadow_value(owner_address) == 10050, 0);
        assert!(borrowed_amount<UNI>() == 0, 0);
        borrow_for_internal(key<UNI>(), borrower_addr, borrower_addr, 5000);
        assert!(pool_shadow_value(owner_address) == 10050 - (5000 + 25), 0);
        assert!(borrowed_amount<UNI>() == 5025, 0);
        assert!(coin::balance<USDZ>(borrower_addr) == 5000, 0);
        let (repaid_amount, _) = repay_internal(key<UNI>(), borrower, 2000);
        assert!(repaid_amount == 2000, 0);
        assert!(pool_shadow_value(owner_address) == 7025, 0);
        assert!(borrowed_amount<UNI>() == 3025, 0);
        assert!(coin::balance<USDZ>(borrower_addr) == 3000, 0);

        let event_handle = borrow_global<PoolEventHandle>(signer::address_of(owner));
        assert!(event::counter<RepayEvent>(&event_handle.repay_event) == 1, 0);
    }
    #[test(owner=@leizd,depositor=@0x111,borrower=@0x222,aptos_framework=@aptos_framework)]
    public entry fun test_repay_with_same_as_total_borrowed_amount(owner: &signer, depositor: &signer, borrower: &signer, aptos_framework: &signer) acquires Pool, Storage, PoolEventHandle {
        setup_for_test_to_initialize_coins_and_pools(owner, aptos_framework);
        test_initializer::initialize_price_oracle_with_fixed_price_for_test(owner);

        let owner_address = signer::address_of(owner);
        let depositor_addr = signer::address_of(depositor);
        let borrower_addr = signer::address_of(borrower);
        account::create_account_for_test(depositor_addr);
        account::create_account_for_test(borrower_addr);
        managed_coin::register<USDZ>(depositor);
        managed_coin::register<USDZ>(borrower);

        // Check status before repay
        assert!(risk_factor::entry_fee() == risk_factor::default_entry_fee(), 0);

        // execute
        usdz::mint_for_test(depositor_addr, 1005);
        deposit_for_internal(key<UNI>(), depositor, depositor_addr, 1005, false);
        borrow_for_internal(key<UNI>(), borrower_addr, borrower_addr, 1000);
        usdz::mint_for_test(borrower_addr, 5);
        let (repaid_amount, _) = repay_internal(key<UNI>(), borrower, 1005);
        assert!(repaid_amount == 1005, 0);
        assert!(pool_shadow_value(owner_address) == 1005, 0);
        assert!(borrowed_amount<UNI>() == 0, 0);
        assert!(coin::balance<USDZ>(borrower_addr) == 0, 0);
    }
    #[test(owner=@leizd,depositor=@0x111,borrower=@0x222,aptos_framework=@aptos_framework)]
    #[expected_failure(abort_code = 65542)]
    public entry fun test_repay_with_more_than_total_borrowed_amount(owner: &signer, depositor: &signer, borrower: &signer, aptos_framework: &signer) acquires Pool, Storage, PoolEventHandle {
        setup_for_test_to_initialize_coins_and_pools(owner, aptos_framework);
        test_initializer::initialize_price_oracle_with_fixed_price_for_test(owner);

        let depositor_addr = signer::address_of(depositor);
        let borrower_addr = signer::address_of(borrower);
        account::create_account_for_test(depositor_addr);
        account::create_account_for_test(borrower_addr);
        managed_coin::register<USDZ>(depositor);
        managed_coin::register<USDZ>(borrower);

        // Check status before repay
        assert!(risk_factor::entry_fee() == risk_factor::default_entry_fee(), 0);

        // execute
        usdz::mint_for_test(depositor_addr, 1005);
        deposit_for_internal(key<UNI>(), depositor, depositor_addr, 1005, false);
        borrow_for_internal(key<UNI>(), borrower_addr, borrower_addr, 250);
        repay_internal(key<UNI>(), borrower, 251);
    }
    #[test(owner=@leizd,depositor=@0x111,borrower=@0x222,aptos_framework=@aptos_framework)]
    public entry fun test_repay_more_than_once_sequentially(owner: &signer, depositor: &signer, borrower: &signer, aptos_framework: &signer) acquires Pool, Storage, PoolEventHandle {
        setup_for_test_to_initialize_coins_and_pools(owner, aptos_framework);
        test_initializer::initialize_price_oracle_with_fixed_price_for_test(owner);

        let owner_address = signer::address_of(owner);
        let depositor_addr = signer::address_of(depositor);
        let borrower_addr = signer::address_of(borrower);
        account::create_account_for_test(depositor_addr);
        account::create_account_for_test(borrower_addr);
        managed_coin::register<USDZ>(depositor);
        managed_coin::register<USDZ>(borrower);
        usdz::mint_for_test(depositor_addr, 10050);

        // Check status before repay
        assert!(risk_factor::entry_fee() == risk_factor::default_entry_fee(), 0);

        // execute
        deposit_for_internal(key<UNI>(), depositor, depositor_addr, 10050, false);
        assert!(pool_shadow_value(owner_address) == 10050, 0);
        borrow_for_internal(key<UNI>(), borrower_addr, borrower_addr, 10000);
        assert!(pool_shadow_value(owner_address) == 0, 0);
        let (repaid_amount, _) = repay_internal(key<UNI>(), borrower, 1000);
        assert!(repaid_amount == 1000, 0);
        assert!(pool_shadow_value(owner_address) == 1000, 0);
        assert!(borrowed_amount<UNI>() == 9050, 0);
        assert!(coin::balance<USDZ>(borrower_addr) == 9000, 0);
        let (repaid_amount, _) = repay_internal(key<UNI>(), borrower, 2000);
        assert!(repaid_amount == 2000, 0);
        assert!(pool_shadow_value(owner_address) == 3000, 0);
        assert!(borrowed_amount<UNI>() == 7050, 0);
        assert!(coin::balance<USDZ>(borrower_addr) == 7000, 0);
        let (repaid_amount, _) = repay_internal(key<UNI>(), borrower, 3000);
        assert!(repaid_amount == 3000, 0);
        assert!(pool_shadow_value(owner_address) == 6000, 0);
        assert!(borrowed_amount<UNI>() == 4050, 0);
        assert!(coin::balance<USDZ>(borrower_addr) == 4000, 0);
        let (repaid_amount, _) = repay_internal(key<UNI>(), borrower, 4000);
        assert!(repaid_amount == 4000, 0);
        assert!(pool_shadow_value(owner_address) == 10000, 0);
        assert!(borrowed_amount<UNI>() == 50, 0);
        assert!(coin::balance<USDZ>(borrower_addr) == 0, 0);

        let event_handle = borrow_global<PoolEventHandle>(signer::address_of(owner));
        assert!(event::counter<RepayEvent>(&event_handle.repay_event) == 4, 0);
    }
    // TODO: fail because of total_borrowed increased by interest_rate (as time passes)
    // #[test(owner=@leizd,depositor=@0x111,borrower=@0x222,aptos_framework=@aptos_framework)]
    // public entry fun test_repay_more_than_once_sequentially_over_time(owner: &signer, depositor: &signer, borrower: &signer, aptos_framework: &signer) acquires Pool, Storage, PoolEventHandle {
    //     setup_for_test_to_initialize_coins_and_pools(owner, aptos_framework);
    //     test_initializer::initialize_price_oracle_with_fixed_price_for_test(owner);

    //     let owner_address = signer::address_of(owner);
    //     let depositor_addr = signer::address_of(depositor);
    //     let borrower_addr = signer::address_of(borrower);
    //     account::create_account_for_test(depositor_addr);
    //     account::create_account_for_test(borrower_addr);
    //     managed_coin::register<USDZ>(depositor);
    //     managed_coin::register<USDZ>(borrower);

    //     // Check status before repay
    //     assert!(risk_factor::entry_fee() == risk_factor::default_entry_fee(), 0);

    //     // execute
    //     usdz::mint_for_test(depositor_addr, 10050);
    //     let initial_sec = 1648738800; // 20220401T00:00:00
    //     timestamp::update_global_time_for_test(initial_sec * 1000 * 1000);
    //     deposit_for_internal(key<UNI>(), depositor, depositor_addr, 10050, false);
    //     assert!(pool_shadow_value(owner_address) == 10050, 0);
    //     timestamp::update_global_time_for_test((initial_sec + 80) * 1000 * 1000); // + 80 sec
    //     borrow_for<UNI>(borrower_addr, borrower_addr, 10000);
    //     assert!(pool_shadow_value(owner_address) == 0, 0);

    //     timestamp::update_global_time_for_test((initial_sec + 160) * 1000 * 1000); // + 80 sec
    //     let repaid_amount = repay<UNI>(borrower, 1000);
    //     assert!(repaid_amount == 1000, 0);
    //     assert!(pool_shadow_value(owner_address) == 1000, 0);
    //     assert!(borrowed<UNI>() == 9050, 0);
    //     assert!(coin::balance<USDZ>(borrower_addr) == 9000, 0);
    //     timestamp::update_global_time_for_test((initial_sec + 240) * 1000 * 1000); // + 80 sec
    //     let repaid_amount = repay<UNI>(borrower, 2000);
    //     assert!(repaid_amount == 2000, 0);
    //     assert!(pool_shadow_value(owner_address) == 3000, 0);
    //     assert!(borrowed<UNI>() == 7050, 0);
    //     assert!(coin::balance<USDZ>(borrower_addr) == 7000, 0);
    //     timestamp::update_global_time_for_test((initial_sec + 320) * 1000 * 1000); // + 80 sec
    //     let repaid_amount = repay<UNI>(borrower, 3000);
    //     assert!(repaid_amount == 3000, 0);
    //     assert!(pool_shadow_value(owner_address) == 6000, 0);
    //     assert!(borrowed<UNI>() == 4050, 0);
    //     assert!(coin::balance<USDZ>(borrower_addr) == 4000, 0);
    //     timestamp::update_global_time_for_test((initial_sec + 400) * 1000 * 1000); // + 80 sec
    //     // let repaid_amount = repay<UNI>(borrower, 4000); // TODO: fail here because of ARITHMETIC_ERROR in accrue_interest (Cannot cast u128 to u64)
    //     // assert!(repaid_amount == 4000, 0);
    //     // assert!(pool_shadow_value(owner_address) == 10000, 0);
    //     // assert!(borrowed<UNI>() == 50, 0);
    //     // assert!(coin::balance<USDZ>(borrower_addr) == 0, 0);

    //     let event_handle = borrow_global<PoolEventHandle>(signer::address_of(owner));
    //     assert!(event::counter<RepayEvent>(&event_handle.repay_event) == 3, 0);
    // }

    // for liquidation
    #[test(owner=@leizd,depositor=@0x111,liquidator=@0x222,aptos_framework=@aptos_framework)]
    public entry fun test_withdraw_for_liquidation(owner: &signer, depositor: &signer, liquidator: &signer, aptos_framework: &signer) acquires Pool, Storage, PoolEventHandle {
        setup_for_test_to_initialize_coins_and_pools(owner, aptos_framework);
        test_initializer::initialize_price_oracle_with_fixed_price_for_test(owner);

        let owner_address = signer::address_of(owner);
        let depositor_addr = signer::address_of(depositor);
        let liquidator_addr = signer::address_of(liquidator);
        account::create_account_for_test(depositor_addr);
        account::create_account_for_test(liquidator_addr);
        managed_coin::register<USDZ>(depositor);
        managed_coin::register<USDZ>(liquidator);
        usdz::mint_for_test(depositor_addr, 1001);

        deposit_for_internal(key<WETH>(), depositor, depositor_addr, 1001, false);
        assert!(pool_shadow_value(owner_address) == 1001, 0);
        assert!(total_normal_deposited_amount() == 1001, 0);
        assert!(total_conly_deposited_amount() == 0, 0);
        assert!(coin::balance<USDZ>(depositor_addr) == 0, 0);
        assert!(coin::balance<USDZ>(liquidator_addr) == 0, 0);

        withdraw_for_liquidation_internal(key<WETH>(), liquidator_addr, liquidator_addr, 1001, false);
        assert!(pool_shadow_value(owner_address) == 0, 0);
        assert!(total_normal_deposited_amount() == 0, 0);
        assert!(total_conly_deposited_amount() == 0, 0);
        assert!(coin::balance<USDZ>(depositor_addr) == 0, 0);
        assert!(coin::balance<USDZ>(liquidator_addr) == 995, 0);
        assert!(treasury::balance<USDZ>() == 6, 0);

        let event_handle = borrow_global<PoolEventHandle>(signer::address_of(owner));
        assert!(event::counter<LiquidateEvent>(&event_handle.liquidate_event) == 1, 0);
    }

    // for with stability_pool
    #[test(owner=@leizd,depositor=@0x111,borrower=@0x222,aptos_framework=@aptos_framework)]
    public entry fun test_with_stability_pool_to_borrow(owner: &signer, depositor: &signer, borrower: &signer, aptos_framework: &signer) acquires Pool, Storage, PoolEventHandle {
        setup_for_test_to_initialize_coins_and_pools(owner, aptos_framework);
        test_initializer::initialize_price_oracle_with_fixed_price_for_test(owner);
        stability_pool::add_supported_pool<UNI>(owner);

        let owner_addr = signer::address_of(owner);
        let depositor_addr = signer::address_of(depositor);
        let borrower_addr = signer::address_of(borrower);
        account::create_account_for_test(depositor_addr);
        account::create_account_for_test(borrower_addr);
        managed_coin::register<USDZ>(depositor);
        managed_coin::register<USDZ>(borrower);
        usdz::mint_for_test(depositor_addr, 100000);

        // Prerequisite
        assert!(risk_factor::entry_fee() == risk_factor::default_entry_fee(), 0);

        // execute
        //// prepares
        stability_pool::deposit(depositor, 50000);
        deposit_for_internal(key<UNI>(), depositor, depositor_addr, 10000 + 50, false);
        assert!(pool_shadow_value(owner_addr) == 10050, 0);
        assert!(borrowed_amount<UNI>() == 0, 0);
        assert!(stability_pool::borrowed(key<UNI>()) == 0, 0);
        assert!(stability_pool::left() == 50000, 0);
        assert!(usdz::balance_of(borrower_addr) == 0, 0);
        //// from only shadow_pool
        borrow_for_internal(key<UNI>(), borrower_addr, borrower_addr, 5000);
        assert!(pool_shadow_value(owner_addr) == 10050 - (5000 + 25), 0);
        assert!(borrowed_amount<UNI>() == 5025, 0);
        assert!(stability_pool::borrowed(key<UNI>()) == 0, 0);
        assert!(stability_pool::left() == 50000, 0);
        assert!(usdz::balance_of(borrower_addr) == 5000, 0);
        //// from both
        borrow_for_internal(key<UNI>(), borrower_addr, borrower_addr, 10000);
        let from_shadow = 5025;
        let from_stability = 10050 - from_shadow;
        assert!(pool_shadow_value(owner_addr) == 0, 0);
        assert!(stability_pool::borrowed(key<UNI>()) == (from_shadow + 26 as u128), 0); // from_shadow + fee calculated by from_shadow
        assert!(stability_pool::left() == (50000 - from_shadow as u128) , 0);
        assert!(borrowed_amount<UNI>() == 5025 + from_shadow + from_stability + 26, 0);
        assert!(usdz::balance_of(borrower_addr) == 15000, 0);
        //// from only stability_pool
        borrow_for_internal(key<UNI>(), borrower_addr, borrower_addr, 15000);
        assert!(pool_shadow_value(owner_addr) == 0, 0);
        assert!(borrowed_amount<UNI>() == 15101 + ((15000 + 75) + 76), 0); // (borrowed + fee) + fee calculated by (borrowed + fee)
        assert!(stability_pool::borrowed(key<UNI>()) == 5051 + ((15000 + 75) + 76), 0); // previous + this time
        assert!(stability_pool::left() == (50000 - 5025 - 15075 as u128), 0); // initial - previous - this time
        assert!(usdz::balance_of(borrower_addr) == 30000, 0);
    }
    #[test(owner=@leizd,depositor=@0x111,borrower=@0x222,aptos_framework=@aptos_framework)]
    #[expected_failure(abort_code = 65548)]
    public entry fun test_with_stability_pool_to_borrow_when_not_supported(owner: &signer, depositor: &signer, borrower: &signer, aptos_framework: &signer) acquires Pool, Storage, PoolEventHandle {
        setup_for_test_to_initialize_coins_and_pools(owner, aptos_framework);
        test_initializer::initialize_price_oracle_with_fixed_price_for_test(owner);

        let owner_addr = signer::address_of(owner);
        let depositor_addr = signer::address_of(depositor);
        let borrower_addr = signer::address_of(borrower);
        account::create_account_for_test(depositor_addr);
        account::create_account_for_test(borrower_addr);
        managed_coin::register<USDZ>(depositor);
        managed_coin::register<USDZ>(borrower);
        usdz::mint_for_test(depositor_addr, 100000);

        // Prerequisite
        assert!(risk_factor::entry_fee() == risk_factor::default_entry_fee(), 0);

        // execute
        //// prepares
        stability_pool::deposit(depositor, 50000);
        deposit_for_internal(key<UNI>(), depositor, depositor_addr, 10000 + 50, false);
        assert!(pool_shadow_value(owner_addr) == 10050, 0);
        assert!(borrowed_amount<UNI>() == 0, 0);
        assert!(stability_pool::borrowed(key<UNI>()) == 0, 0);
        assert!(stability_pool::left() == 50000, 0);
        // borrow the amount more than internal_liquidity even though stability pool does not support UNI
        borrow_for_internal(key<UNI>(), borrower_addr, borrower_addr, 20000);
    }
    #[test(owner=@leizd,depositor=@0x111,borrower=@0x222,aptos_framework=@aptos_framework)]
    #[expected_failure(abort_code = 65548)]
    public entry fun test_with_stability_pool_to_borrow_with_cannot_borrowed_amount(owner: &signer, depositor: &signer, borrower: &signer, aptos_framework: &signer) acquires Pool, Storage, PoolEventHandle {
        setup_for_test_to_initialize_coins_and_pools(owner, aptos_framework);
        test_initializer::initialize_price_oracle_with_fixed_price_for_test(owner);
        stability_pool::add_supported_pool<UNI>(owner);

        let depositor_addr = signer::address_of(depositor);
        let borrower_addr = signer::address_of(borrower);
        account::create_account_for_test(depositor_addr);
        account::create_account_for_test(borrower_addr);
        managed_coin::register<USDZ>(depositor);
        managed_coin::register<USDZ>(borrower);
        usdz::mint_for_test(depositor_addr, 1000);

        // execute
        stability_pool::deposit(depositor, 15);
        deposit_for_internal(key<UNI>(), depositor, depositor_addr, 25, false);

        borrow_for_internal(key<UNI>(), borrower_addr, borrower_addr, 41);
    }
    // TODO: fail because of total_borrowed increased by interest_rate (as time passes)
    // #[test(owner=@leizd,depositor=@0x111,borrower=@0x222,aptos_framework=@aptos_framework)]
    // public entry fun test_with_stability_pool_to_borrow_over_time(owner: &signer, depositor: &signer, borrower: &signer, aptos_framework: &signer) acquires Pool, Storage, PoolEventHandle {
    //     setup_for_test_to_initialize_coins_and_pools(owner, aptos_framework);
    //     test_initializer::initialize_price_oracle_with_fixed_price_for_test(owner);
    //     stability_pool::add_supported_pool<UNI>(owner);
    //     stability_pool::update_config(owner, stability_pool::entry_fee(), 0);

    //     let owner_addr = signer::address_of(owner);
    //     let depositor_addr = signer::address_of(depositor);
    //     let borrower_addr = signer::address_of(borrower);
    //     account::create_account_for_test(depositor_addr);
    //     account::create_account_for_test(borrower_addr);
    //     managed_coin::register<USDZ>(depositor);
    //     managed_coin::register<USDZ>(borrower);
    //     usdz::mint_for_test(depositor_addr, 100000);

    //     // Prerequisite
    //     assert!(risk_factor::entry_fee() == risk_factor::default_entry_fee(), 0);

    //     // execute
    //     let initial_sec = 1648738800; // 20220401T00:00:00
    //     //// prepares
    //     timestamp::update_global_time_for_test(initial_sec * 1000 * 1000);
    //     stability_pool::deposit(depositor, 50000);
    //     timestamp::update_global_time_for_test((initial_sec + 24) * 1000 * 1000); // + 24 sec
    //     deposit_for_internal(key<UNI>(), depositor, depositor_addr, 10000 + 50, false);
    //     assert!(pool_shadow_value(owner_addr) == 10050, 0);
    //     assert!(borrowed<UNI>() == 0, 0);
    //     assert!(stability_pool::borrowed(key<UNI>()) == 0, 0);
    //     assert!(stability_pool::left() == 50000, 0);
    //     assert!(usdz::balance_of(borrower_addr) == 0, 0);
    //     //// from only shadow_pool
    //     timestamp::update_global_time_for_test((initial_sec + 48) * 1000 * 1000); // + 24 sec
    //     borrow_for<UNI>(borrower_addr, borrower_addr, 5000);
    //     assert!(pool_shadow_value(owner_addr) == 10050 - (5000 + 25), 0);
    //     assert!(borrowed<UNI>() == 5025, 0);
    //     assert!(stability_pool::borrowed(key<UNI>()) == 0, 0);
    //     assert!(stability_pool::left() == 50000, 0);
    //     assert!(usdz::balance_of(borrower_addr) == 5000, 0);
    //     //// from both
    //     timestamp::update_global_time_for_test((initial_sec + 72) * 1000 * 1000); // + 24 sec
    //     borrow_for<UNI>(borrower_addr, borrower_addr, 10000);
    //     assert!(pool_shadow_value(owner_addr) == 0, 0);
    //     assert!(borrowed<UNI>() == 5025 + (5000 + 25) + (5000 + 25 + 26), 0);
    //     assert!(stability_pool::borrowed(key<UNI>()) == (5000 + 25 + 26), 0);
    //     assert!(stability_pool::left() == 50000 - 5025, 0);
    //     assert!(usdz::balance_of(borrower_addr) == 15000, 0);
    //     //// from only stability_pool
    //     timestamp::update_global_time_for_test((initial_sec + 96) * 1000 * 1000); // + 24 sec
    //     borrow_for<UNI>(borrower_addr, borrower_addr, 15000);
    //     assert!(pool_shadow_value(owner_addr) == 0, 0);
    //     assert!(borrowed<UNI>() == 5025 + (5000 + 25) + (5000 + 25 + 26) + (15000 + 75 + 76), 0);
    //     assert!(stability_pool::borrowed(key<UNI>()) == (5000 + 25 + 26) + (15000 + 75 + 76), 0);
    //     assert!(stability_pool::left() == 50000 - 5025 - 15075, 0);
    //     assert!(usdz::balance_of(borrower_addr) == 30000, 0);
    // }
    #[test(owner=@leizd,depositor=@0x111,borrower=@0x222,aptos_framework=@aptos_framework)]
    public entry fun test_with_stability_pool_to_repay(owner: &signer, depositor: &signer, borrower: &signer, aptos_framework: &signer) acquires Pool, Storage, PoolEventHandle {
        setup_for_test_to_initialize_coins_and_pools(owner, aptos_framework);
        test_initializer::initialize_price_oracle_with_fixed_price_for_test(owner);
        stability_pool::add_supported_pool<UNI>(owner);
        stability_pool::update_config(owner, stability_pool::entry_fee(), 0);

        let owner_addr = signer::address_of(owner);
        let depositor_addr = signer::address_of(depositor);
        let borrower_addr = signer::address_of(borrower);
        account::create_account_for_test(depositor_addr);
        account::create_account_for_test(borrower_addr);
        managed_coin::register<USDZ>(depositor);
        managed_coin::register<USDZ>(borrower);
        usdz::mint_for_test(depositor_addr, 10000);

        // execute
        //// prepares
        stability_pool::deposit(depositor, 5000);
        deposit_for_internal(key<UNI>(), depositor, depositor_addr, 1000, false);
        borrow_for_internal(key<UNI>(), borrower_addr, borrower_addr, 3000);
        assert!(pool_shadow_value(owner_addr) == 0, 0);
        assert!(borrowed_amount<UNI>() == (1000 + 5) + (2000 + 10 + 11), 0);
        assert!(stability_pool::borrowed(key<UNI>()) == 5 + 2000 + 10 + 11, 0);
        assert!(stability_pool::left() == 5000 - (5 + 2000 + 10), 0);
        assert!(usdz::balance_of(borrower_addr) == 3000, 0);
        //// from only stability_pool
        repay_internal(key<UNI>(), borrower, 1800);
        assert!(pool_shadow_value(owner_addr) == 0, 0);
        assert!(borrowed_amount<UNI>() == ((1000 + 5) + (2000 + 10 + 11)) - 1800, 0);
        assert!(stability_pool::borrowed(key<UNI>()) == (5 + 2000 + 10 + 11) - 1800, 0);
        assert!(stability_pool::left() == 5000 - (5 + 2000 + 10) + (1800 - 11), 0);
        assert!(usdz::balance_of(borrower_addr) == 1200, 0);
        //// from both
        repay_internal(key<UNI>(), borrower, 1000);
        assert!(pool_shadow_value(owner_addr) == 1000 - 226, 0);
        assert!(borrowed_amount<UNI>() == ((1000 + 5) + (2000 + 10 + 11)) - 1800 - 1000, 0);
        assert!(stability_pool::borrowed(key<UNI>()) == 0, 0);
        assert!(stability_pool::left() == 5000, 0);
        assert!(usdz::balance_of(borrower_addr) == 200, 0);
        //// from only shadow_pool
        repay_internal(key<UNI>(), borrower, 200);
        assert!(pool_shadow_value(owner_addr) == 1000 - 26, 0);
        assert!(borrowed_amount<UNI>() == 5 + 10 + 11, 0);
        assert!(stability_pool::borrowed(key<UNI>()) == 0, 0);
        assert!(stability_pool::left() == 5000, 0);
        assert!(usdz::balance_of(borrower_addr) == 0, 0);
    }
    // TODO: fail because of total_borrowed increased by interest_rate (as time passes)
    // #[test(owner=@leizd,depositor=@0x111,borrower=@0x222,aptos_framework=@aptos_framework)]
    // public entry fun test_with_stability_pool_to_repay_over_time(owner: &signer, depositor: &signer, borrower: &signer, aptos_framework: &signer) acquires Pool, Storage, PoolEventHandle {
    //     setup_for_test_to_initialize_coins_and_pools(owner, aptos_framework);
    //     test_initializer::initialize_price_oracle_with_fixed_price_for_test(owner);
    //     stability_pool::add_supported_pool<UNI>(owner);
    //     stability_pool::update_config(owner, stability_pool::entry_fee(), 0);

    //     let owner_addr = signer::address_of(owner);
    //     let depositor_addr = signer::address_of(depositor);
    //     let borrower_addr = signer::address_of(borrower);
    //     account::create_account_for_test(depositor_addr);
    //     account::create_account_for_test(borrower_addr);
    //     managed_coin::register<USDZ>(depositor);
    //     managed_coin::register<USDZ>(borrower);
    //     usdz::mint_for_test(depositor_addr, 10000);

    //     // execute
    //     let initial_sec = 1648738800; // 20220401T00:00:00
    //     //// prepares
    //     timestamp::update_global_time_for_test(initial_sec * 1000 * 1000);
    //     stability_pool::deposit(depositor, 5000);
    //     timestamp::update_global_time_for_test((initial_sec + 11) * 1000 * 1000); // + 11 sec
    //     deposit_for_internal(key<UNI>(), depositor, depositor_addr, 1000, false);
    //     timestamp::update_global_time_for_test((initial_sec + 22) * 1000 * 1000); // + 11 sec
    //     timestamp::update_global_time_for_test((initial_sec + 33) * 1000 * 1000); // + 11 sec
    //     borrow_for<UNI>(borrower_addr, borrower_addr, 3000);
    //     assert!(pool_shadow_value(owner_addr) == 0, 0);
    //     assert!(borrowed<UNI>() == (1000 + 5) + (2000 + 10 + 11), 0);
    //     assert!(stability_pool::borrowed(key<UNI>()) == 5 + 2000 + 10 + 11, 0);
    //     assert!(stability_pool::left() == 5000 - (5 + 2000 + 10), 0);
    //     assert!(usdz::balance_of(borrower_addr) == 3000, 0);
    //     //// from only stability_pool
    //     timestamp::update_global_time_for_test((initial_sec + 44) * 1000 * 1000); // + 11 sec
    //     repay<UNI>(borrower, 1800);
    //     assert!(pool_shadow_value(owner_addr) == 0, 0);
    //     assert!(borrowed<UNI>() == ((1000 + 5) + (2000 + 10 + 11)) - 1800, 0);
    //     assert!(stability_pool::borrowed(key<UNI>()) == (5 + 2000 + 10 + 11) - 1800, 0);
    //     assert!(stability_pool::left() == 5000 - (5 + 2000 + 10) + (1800 - 11), 0);
    //     assert!(usdz::balance_of(borrower_addr) == 1200, 0);
    //     //// from both
    //     timestamp::update_global_time_for_test((initial_sec + 55) * 1000 * 1000); // + 11 sec
    //     repay<UNI>(borrower, 1000);
    //     assert!(pool_shadow_value(owner_addr) == 1000 - 226, 0);
    //     assert!(borrowed<UNI>() == ((1000 + 5) + (2000 + 10 + 11)) - 1800 - 1000, 0);
    //     assert!(stability_pool::borrowed(key<UNI>()) == 0, 0);
    //     assert!(stability_pool::left() == 5000, 0);
    //     assert!(usdz::balance_of(borrower_addr) == 200, 0);
    //     //// from only shadow_pool
    //     timestamp::update_global_time_for_test((initial_sec + 66) * 1000 * 1000); // + 11 sec
    //     repay<UNI>(borrower, 200);
    //     assert!(pool_shadow_value(owner_addr) == 1000 - 26, 0);
    //     assert!(borrowed<UNI>() == 5 + 10 + 11, 0);
    //     assert!(stability_pool::borrowed(key<UNI>()) == 0, 0);
    //     assert!(stability_pool::left() == 5000, 0);
    //     assert!(usdz::balance_of(borrower_addr) == 0, 0);
    // }
    #[test(owner=@leizd,depositor=@0x111,borrower=@0x222,aptos_framework=@aptos_framework)]
    public entry fun test_with_stability_pool_to_open_position_more_than_once(owner: &signer, depositor: &signer, borrower: &signer, aptos_framework: &signer) acquires Pool, Storage, PoolEventHandle {
        setup_for_test_to_initialize_coins_and_pools(owner, aptos_framework);
        test_initializer::initialize_price_oracle_with_fixed_price_for_test(owner);
        stability_pool::add_supported_pool<UNI>(owner);
        stability_pool::update_config(owner, stability_pool::entry_fee(), 0);

        let depositor_addr = signer::address_of(depositor);
        let borrower_addr = signer::address_of(borrower);
        account::create_account_for_test(depositor_addr);
        account::create_account_for_test(borrower_addr);
        managed_coin::register<USDZ>(depositor);
        managed_coin::register<USDZ>(borrower);
        usdz::mint_for_test(depositor_addr, 100000);

        // check prerequisite
        assert!(risk_factor::entry_fee() == risk_factor::default_entry_fee(), 0);
        assert!(stability_pool::entry_fee() == stability_pool::default_entry_fee(), 0);

        // execute
        //// prepares
        stability_pool::deposit(depositor, 50000);
        //// 1st
        borrow_for_internal(key<UNI>(), borrower_addr, borrower_addr, 5000);
        usdz::mint_for_test(borrower_addr, 25 + 26); // fee in shadow + fee in stability
        repay_internal(key<UNI>(), borrower, 5000 + 25 + 26);
        assert!(stability_pool::borrowed(key<UNI>()) == 0, 0);
        assert!(stability_pool::uncollected_entry_fee<UNI>() == 0, 0);
        //// 2nd
        borrow_for_internal(key<UNI>(), borrower_addr, borrower_addr, 10000);
        borrow_for_internal(key<UNI>(), borrower_addr, borrower_addr, 20000);
        usdz::mint_for_test(borrower_addr, 100 + 101); // fee in shadow + fee in stability for 20000
        usdz::mint_for_test(borrower_addr, 50 + 51); // fee in shadow + fee in stability for 10000
        repay_internal(key<UNI>(), borrower, 20000 + 100 + 101);
        repay_internal(key<UNI>(), borrower, 10000 + 50 + 51);
        assert!(stability_pool::borrowed(key<UNI>()) == 0, 0);
        //// 3rd
        borrow_for_internal(key<UNI>(), borrower_addr, borrower_addr, 10);
        repay_internal(key<UNI>(), borrower, 10);
        borrow_for_internal(key<UNI>(), borrower_addr, borrower_addr, 20);
        repay_internal(key<UNI>(), borrower, 20);
        borrow_for_internal(key<UNI>(), borrower_addr, borrower_addr, 50);
        repay_internal(key<UNI>(), borrower, 40);
        repay_internal(key<UNI>(), borrower, 10);
        usdz::mint_for_test(borrower_addr, 6);
        repay_internal(key<UNI>(), borrower, 6);
        assert!(stability_pool::borrowed(key<UNI>()) == 0, 0);
        //// still open position
        borrow_for_internal(key<UNI>(), borrower_addr, borrower_addr, 5000);
        assert!(stability_pool::borrowed(key<UNI>()) == 5051, 0);
    }
    #[test(owner=@leizd,depositor=@0x111,borrower1=@0x222,borrower2=@0x333,aptos_framework=@aptos_framework)]
    public entry fun test_with_stability_pool_to_open_multi_position(owner: &signer, depositor: &signer, borrower1: &signer, borrower2: &signer, aptos_framework: &signer) acquires Pool, Storage, PoolEventHandle {
        setup_for_test_to_initialize_coins_and_pools(owner, aptos_framework);
        test_initializer::initialize_price_oracle_with_fixed_price_for_test(owner);
        stability_pool::add_supported_pool<UNI>(owner);
        stability_pool::add_supported_pool<WETH>(owner);
        stability_pool::update_config(owner, stability_pool::entry_fee(), 0);

        let depositor_addr = signer::address_of(depositor);
        let borrower1_addr = signer::address_of(borrower1);
        let borrower2_addr = signer::address_of(borrower2);
        account::create_account_for_test(depositor_addr);
        account::create_account_for_test(borrower1_addr);
        account::create_account_for_test(borrower2_addr);
        managed_coin::register<USDZ>(depositor);
        managed_coin::register<USDZ>(borrower1);
        managed_coin::register<USDZ>(borrower2);
        usdz::mint_for_test(depositor_addr, 20000);

        // execute
        stability_pool::deposit(depositor, 10000);
        deposit_for_internal(key<WETH>(), depositor, depositor_addr, 2500, false);
        //// borrow
        borrow_for_internal(key<WETH>(), borrower1_addr, borrower1_addr, 3000);
        assert!(stability_pool::left() == 10000 - (500 + 15), 0);
        assert!(stability_pool::borrowed(key<WETH>()) == (500 + 15) + 3, 0);
        assert!(stability_pool::borrowed(key<UNI>()) == 0, 0);
        borrow_for_internal(key<WETH>(), borrower2_addr, borrower2_addr, 2000);
        assert!(stability_pool::left() == 10000 - (500 + 15) - (2000 + 10), 0);
        assert!(stability_pool::borrowed(key<WETH>()) == (500 + 15) + 3 + (2000 + 10) + 11, 0);
        assert!(stability_pool::borrowed(key<UNI>()) == 0, 0);
        borrow_for_internal(key<UNI>(), borrower2_addr, borrower2_addr, 4000);
        assert!(stability_pool::left() == 10000 - (500 + 15) - (2000 + 10) - (4000 + 20), 0);
        assert!(stability_pool::borrowed(key<WETH>()) == (500 + 15) + 3 + (2000 + 10) + 11, 0);
        assert!(stability_pool::borrowed(key<UNI>()) == (4000 + 20) + 21, 0);
        //// repay
        repay_internal(key<UNI>(), depositor, 4041);
        assert!(stability_pool::borrowed(key<WETH>()) == (500 + 15) + 3 + (2000 + 10) + 11, 0);
        assert!(stability_pool::borrowed(key<UNI>()) == 0, 0);
        repay_internal(key<WETH>(), depositor, 2539);
        assert!(stability_pool::borrowed(key<WETH>()) == 0, 0);
        assert!(stability_pool::borrowed(key<UNI>()) == 0, 0);
    }
    // TODO: fail because of total_borrowed increased by interest_rate (as time passes)
    // #[test(owner=@leizd,depositor=@0x111,borrower=@0x222,aptos_framework=@aptos_framework)]
    // public entry fun test_support_fee(owner: &signer, depositor: &signer, borrower: &signer, aptos_framework: &signer) acquires Pool, Storage, PoolEventHandle {
    //     setup_for_test_to_initialize_coins_and_pools(owner, aptos_framework);
    //     test_initializer::initialize_price_oracle_with_fixed_price_for_test(owner);
    //     stability_pool::add_supported_pool<UNI>(owner);

    //     let owner_addr = signer::address_of(owner);
    //     let depositor_addr = signer::address_of(depositor);
    //     let borrower_addr = signer::address_of(borrower);
    //     account::create_account_for_test(depositor_addr);
    //     account::create_account_for_test(borrower_addr);
    //     managed_coin::register<USDZ>(depositor);
    //     managed_coin::register<USDZ>(borrower);
    //     usdz::mint_for_test(depositor_addr, 10000000);

    //     // Prerequisite
    //     assert!(risk_factor::entry_fee() == risk_factor::default_entry_fee(), 0);

    //     // execute
    //     //// prepares
    //     let initial_sec = 1648738800; // 20220401T00:00:00
    //     timestamp::update_global_time_for_test(initial_sec * 1000 * 1000);
    //     deposit_for_internal(key<UNI>(), depositor, depositor_addr, 10000000, false);
    //     assert!(pool_shadow_value(owner_addr) == 10000000, 0);
    //     assert!(borrowed_amount<UNI>() == 0, 0);
    //     assert!(stability_pool::borrowed(key<UNI>()) == 0, 0);
    //     assert!(stability_pool::left() == 0, 0);
    //     assert!(stability_pool::collected_fee() == 0, 0);
    //     assert!(usdz::balance_of(borrower_addr) == 0, 0);
    //     timestamp::update_global_time_for_test((initial_sec + 1) * 1000 * 1000);
    //     borrow_for<UNI>(borrower_addr, borrower_addr, 1000);
    //     assert!(pool_shadow_value(owner_addr) == 10000000 - (1000 + 5), 0);
    //     assert!(borrowed_amount<UNI>() == 1005, 0);
    //     assert!(stability_pool::borrowed(key<UNI>()) == 0, 0);
    //     assert!(stability_pool::left() == 0, 0);
    //     let liquidity = total_liquidity();
    //     timestamp::update_global_time_for_test((initial_sec + 1 + 1) * 1000 * 1000);
    //     repay<UNI>(borrower, 1);
    //     assert!((pool_shadow_value(owner_addr) as u128) == liquidity - (stability_pool::collected_fee() as u128) + 1, 0);
    //     assert!(stability_pool::collected_fee() > 0, 0);
    //     assert!(stability_pool::total_uncollected_fee() == 0, 0);
    //     assert!(stability_pool::left() == 0, 0);
    //     assert!(usdz::balance_of(borrower_addr) == 999, 0);
    // }
    // TODO: fail because of total_borrowed increased by interest_rate (as time passes)
    // #[test(owner=@leizd,depositor=@0x111,borrower=@0x222,aptos_framework=@aptos_framework)]
    // public entry fun test_support_fee_when_not_supported(owner: &signer, depositor: &signer, borrower: &signer, aptos_framework: &signer) acquires Pool, Storage, PoolEventHandle {
    //     setup_for_test_to_initialize_coins_and_pools(owner, aptos_framework);
    //     test_initializer::initialize_price_oracle_with_fixed_price_for_test(owner);

    //     let owner_addr = signer::address_of(owner);
    //     let depositor_addr = signer::address_of(depositor);
    //     let borrower_addr = signer::address_of(borrower);
    //     account::create_account_for_test(depositor_addr);
    //     account::create_account_for_test(borrower_addr);
    //     managed_coin::register<USDZ>(depositor);
    //     managed_coin::register<USDZ>(borrower);
    //     usdz::mint_for_test(depositor_addr, 10000000);

    //     // Prerequisite
    //     assert!(risk_factor::entry_fee() == risk_factor::default_entry_fee(), 0);

    //     // execute
    //     //// prepares
    //     let initial_sec = 1648738800; // 20220401T00:00:00
    //     timestamp::update_global_time_for_test(initial_sec * 1000 * 1000);
    //     deposit_for_internal(key<UNI>(), depositor, depositor_addr, 10000000, false);
    //     assert!(pool_shadow_value(owner_addr) == 10000000, 0);
    //     assert!(borrowed_amount<UNI>() == 0, 0);
    //     assert!(stability_pool::borrowed(key<UNI>()) == 0, 0);
    //     assert!(stability_pool::left() == 0, 0);
    //     assert!(stability_pool::collected_fee() == 0, 0);
    //     assert!(usdz::balance_of(borrower_addr) == 0, 0);
    //     timestamp::update_global_time_for_test((initial_sec + 1) * 1000 * 1000);
    //     borrow_for<UNI>(borrower_addr, borrower_addr, 1000);
    //     assert!(pool_shadow_value(owner_addr) == 10000000 - (1000 + 5), 0);
    //     assert!(borrowed_amount<UNI>() == 1005, 0);
    //     assert!(stability_pool::borrowed(key<UNI>()) == 0, 0);
    //     assert!(stability_pool::left() == 0, 0);
    //     let liquidity = total_liquidity();
    //     timestamp::update_global_time_for_test((initial_sec + 1 + 1) * 1000 * 1000);
    //     repay<UNI>(borrower, 1);
    //     assert!((pool_shadow_value(owner_addr) as u128) == liquidity + 1, 0);
    //     assert!(stability_pool::collected_fee() == 0, 0);
    //     assert!(stability_pool::total_uncollected_fee() == 0, 0);
    //     assert!(stability_pool::left() == 0, 0);
    //     assert!(usdz::balance_of(borrower_addr) == 999, 0);
    // }
    // TODO: fail because of total_borrowed increased by interest_rate (as time passes)
    //  #[test(owner=@leizd,depositor=@0x111,borrower=@0x222,aptos_framework=@aptos_framework)]
    // public entry fun test_support_fee_more_than_liquidity(owner: &signer, depositor: &signer, borrower: &signer, aptos_framework: &signer) acquires Pool, Storage, PoolEventHandle {
    //     setup_for_test_to_initialize_coins_and_pools(owner, aptos_framework);
    //     test_initializer::initialize_price_oracle_with_fixed_price_for_test(owner);
    //     stability_pool::add_supported_pool<UNI>(owner);

    //     let owner_addr = signer::address_of(owner);
    //     let depositor_addr = signer::address_of(depositor);
    //     let borrower_addr = signer::address_of(borrower);
    //     account::create_account_for_test(depositor_addr);
    //     account::create_account_for_test(borrower_addr);
    //     managed_coin::register<USDZ>(depositor);
    //     managed_coin::register<USDZ>(borrower);
    //     usdz::mint_for_test(depositor_addr, 100000);

    //     // Prerequisite
    //     assert!(risk_factor::entry_fee() == risk_factor::default_entry_fee(), 0);

    //     // execute
    //     //// prepares
    //     let initial_sec = 1648738800; // 20220401T00:00:00
    //     timestamp::update_global_time_for_test(initial_sec * 1000 * 1000);
    //     deposit_for_internal(key<UNI>(), depositor, depositor_addr, 10000, false);
    //     assert!(pool_shadow_value(owner_addr) == 10000, 0);
    //     assert!(borrowed_amount<UNI>() == 0, 0);
    //     assert!(stability_pool::borrowed(key<UNI>()) == 0, 0);
    //     assert!(stability_pool::left() == 0, 0);
    //     assert!(stability_pool::collected_fee() == 0, 0);
    //     assert!(usdz::balance_of(borrower_addr) == 0, 0);
    //     timestamp::update_global_time_for_test((initial_sec + 1) * 1000 * 1000);
    //     borrow_for<UNI>(borrower_addr, borrower_addr, 5000);
    //     assert!(pool_shadow_value(owner_addr) == 10000 - (5000 + 25), 0);
    //     assert!(borrowed_amount<UNI>() == 5025, 0);
    //     assert!(stability_pool::borrowed(key<UNI>()) == 0, 0);
    //     assert!(stability_pool::left() == 0, 0);
    //     let liquidity = total_liquidity();
    //     timestamp::update_global_time_for_test((initial_sec + 1 + 1) * 1000 * 1000);
    //     repay<UNI>(borrower, 1);
    //     assert!(pool_shadow_value(owner_addr) == 1, 0);
    //     assert!((stability_pool::collected_fee() as u128) == liquidity, 0);
    //     assert!(stability_pool::left() == 0, 0);
    //     assert!(usdz::balance_of(borrower_addr) == 4999, 0);
    // }

    // rebalance shadow
    #[test(owner=@leizd,account1=@0x111,aptos_framework=@aptos_framework)]
    public entry fun test_rebalance_shadow(owner: &signer, account1: &signer, aptos_framework: &signer) acquires Pool, Storage, PoolEventHandle {
        setup_for_test_to_initialize_coins_and_pools(owner, aptos_framework);

        let account1_addr = signer::address_of(account1);
        account::create_account_for_test(account1_addr);
        managed_coin::register<WETH>(account1);
        managed_coin::register<UNI>(account1);
        managed_coin::register<USDZ>(account1);
        managed_coin::mint<WETH>(owner, account1_addr, 1000000);
        usdz::mint_for_test(account1_addr, 1000000);

        deposit_for_internal(key<WETH>(), account1, account1_addr, 100000, false);
        deposit_for_internal(key<UNI>(), account1, account1_addr, 100000, false);
        assert!(normal_deposited_amount<WETH>() == 100000, 0);
        assert!(normal_deposited_amount<UNI>() == 100000, 0);

        rebalance_shadow_internal(key<WETH>(), key<UNI>(), 10000, false, false);
        assert!(normal_deposited_amount<WETH>() == 90000, 0);
        assert!(normal_deposited_amount<UNI>() == 110000, 0);

        let event_handle = borrow_global<PoolEventHandle>(signer::address_of(owner));
        assert!(event::counter<RebalanceEvent>(&event_handle.rebalance_event) == 1, 0);
    }
    #[test(owner=@leizd,account=@0x111,aptos_framework=@aptos_framework)]
    public entry fun test_rebalance_shadow_with_all_pattern(owner: &signer, account: &signer, aptos_framework: &signer) acquires Pool, Storage, PoolEventHandle {
        setup_for_test_to_initialize_coins_and_pools(owner, aptos_framework);
        let account_addr = signer::address_of(account);
        account::create_account_for_test(account_addr);
        managed_coin::register<WETH>(account);
        managed_coin::register<UNI>(account);
        managed_coin::register<USDZ>(account);

        usdz::mint_for_test(account_addr, 50000);
        deposit_for_internal(key<WETH>(), account, account_addr, 10000, false);
        deposit_for_internal(key<WETH>(), account, account_addr, 10000, true);
        deposit_for_internal(key<UNI>(), account, account_addr, 10000, false);
        deposit_for_internal(key<UNI>(), account, account_addr, 10000, true);
        assert!(normal_deposited_amount<WETH>() == 10000, 0);
        assert!(conly_deposited_amount<WETH>() == 10000, 0);
        assert!(normal_deposited_amount<UNI>() == 10000, 0);
        assert!(conly_deposited_amount<UNI>() == 10000, 0);

        // borrowable & borrowable
        rebalance_shadow_internal(key<WETH>(), key<UNI>(), 5000, false, false);
        assert!(normal_deposited_amount<WETH>() == 5000, 0);
        assert!(conly_deposited_amount<WETH>() == 10000, 0);
        assert!(normal_deposited_amount<UNI>() == 15000, 0);
        assert!(conly_deposited_amount<UNI>() == 10000, 0);

        // collateral only & collateral only
        rebalance_shadow_internal(key<WETH>(), key<UNI>(), 5000, true, true);
        assert!(normal_deposited_amount<WETH>() == 5000, 0);
        assert!(conly_deposited_amount<WETH>() == 5000, 0);
        assert!(normal_deposited_amount<UNI>() == 15000, 0);
        assert!(conly_deposited_amount<UNI>() == 15000, 0);

        // borrowable & collateral only
        rebalance_shadow_internal(key<WETH>(), key<UNI>(), 5000, false, true);
        assert!(normal_deposited_amount<WETH>() == 0, 0);
        assert!(conly_deposited_amount<WETH>() == 5000, 0);
        assert!(normal_deposited_amount<UNI>() == 15000, 0);
        assert!(conly_deposited_amount<UNI>() == 20000, 0);

        // collateral only & borrowable
        rebalance_shadow_internal(key<WETH>(), key<UNI>(), 5000, true, false);
        assert!(normal_deposited_amount<WETH>() == 0, 0);
        assert!(conly_deposited_amount<WETH>() == 0, 0);
        assert!(normal_deposited_amount<UNI>() == 20000, 0);
        assert!(conly_deposited_amount<UNI>() == 20000, 0);
    }
    #[test(owner=@leizd,aptos_framework=@aptos_framework)]
    #[expected_failure(abort_code = 65541)]
    public entry fun test_rebalance_shadow_to_set_not_added_coin_key_to_from(owner: &signer, aptos_framework: &signer) acquires Storage, PoolEventHandle {
        timestamp::set_time_has_started_for_testing(aptos_framework);
        let owner_addr = signer::address_of(owner);
        account::create_account_for_test(owner_addr);
        initializer::initialize(owner);
        test_coin::init_weth(owner);
        test_coin::init_uni(owner);
<<<<<<< HEAD
        init_pool_internal(owner);
        asset_pool::initialize(owner);
=======
        initialize(owner);
>>>>>>> dd7e966b
        pool_manager::add_pool<WETH>(owner);

        rebalance_shadow_internal(key<UNI>(), key<WETH>(), 5000, true, true);
    }
    #[test(owner=@leizd,aptos_framework=@aptos_framework)]
    #[expected_failure(abort_code = 65541)]
    public entry fun test_rebalance_shadow_to_set_not_added_coin_key_to_to(owner: &signer, aptos_framework: &signer) acquires Storage, PoolEventHandle {
        timestamp::set_time_has_started_for_testing(aptos_framework);
        let owner_addr = signer::address_of(owner);
        account::create_account_for_test(owner_addr);
        initializer::initialize(owner);
        test_coin::init_weth(owner);
        test_coin::init_uni(owner);
<<<<<<< HEAD
        init_pool_internal(owner);
        asset_pool::initialize(owner);
=======
        initialize(owner);
>>>>>>> dd7e966b
        pool_manager::add_pool<WETH>(owner);

        rebalance_shadow_internal(key<UNI>(), key<WETH>(), 5000, true, true);
    }

    #[test(owner=@leizd,account1=@0x111,aptos_framework=@aptos_framework)]
    public entry fun test_borrow_and_rebalance(owner: &signer, account1: &signer, aptos_framework: &signer) acquires Pool, Storage, PoolEventHandle {
        setup_for_test_to_initialize_coins_and_pools(owner, aptos_framework);

        let owner_addr = signer::address_of(owner);
        let account1_addr = signer::address_of(account1);
        account::create_account_for_test(account1_addr);
        managed_coin::register<USDZ>(owner);
        managed_coin::register<USDZ>(account1);
        usdz::mint_for_test(owner_addr, 1000000);
        usdz::mint_for_test(account1_addr, 1000000);

        // execute
        //// prepares
        deposit_for_internal(key<WETH>(), owner, owner_addr, 100000, false);
        deposit_for_internal(key<UNI>(), account1, account1_addr, 100000, false);
        borrow_for_internal(key<WETH>(), account1_addr, account1_addr, 50000);
        assert!(borrowed_amount<WETH>() == 50000 + 250, 0);
        assert!(normal_deposited_amount<UNI>() == 100000, 0);

        borrow_and_rebalance_internal(key<WETH>(), key<UNI>(), 10000, false);
        assert!(borrowed_amount<WETH>() == 60000 + 250, 0); // WANT: check to charge fee in rebalance (maybe 300)
        assert!(normal_deposited_amount<UNI>() == 110000, 0);

        let event_handle = borrow_global<PoolEventHandle>(owner_addr);
        assert!(event::counter<RebalanceEvent>(&event_handle.rebalance_event) == 1, 0);
    }

    // for switch_collateral
    #[test(owner=@leizd, account=@0x111, aptos_framework=@aptos_framework)]
    public entry fun test_switch_collateral(owner: &signer, account: &signer, aptos_framework: &signer) acquires Pool, Storage, PoolEventHandle {
        setup_for_test_to_initialize_coins_and_pools(owner, aptos_framework);

        let owner_addr = signer::address_of(owner);
        let account_addr = signer::address_of(account);
        account::create_account_for_test(account_addr);
        managed_coin::register<USDZ>(account);
        usdz::mint_for_test(account_addr, 1000);

        deposit_for_internal(key<WETH>(), account, account_addr, 1000, false);
        assert!(total_liquidity() == 1000, 0);
        assert!(total_normal_deposited_amount() == 1000, 0);
        assert!(total_conly_deposited_amount() == 0, 0);
        assert!(normal_deposited_amount<WETH>() == 1000, 0);
        assert!(conly_deposited_amount<WETH>() == 0, 0);

        switch_collateral_internal(key<WETH>(), account_addr, 800, true);
        assert!(total_liquidity() == 200, 0);
        assert!(total_normal_deposited_amount() == 200, 0);
        assert!(total_conly_deposited_amount() == 800, 0);
        assert!(normal_deposited_amount<WETH>() == 200, 0);
        assert!(conly_deposited_amount<WETH>() == 800, 0);
        assert!(event::counter<SwitchCollateralEvent>(&borrow_global<PoolEventHandle>(owner_addr).switch_collateral_event) == 1, 0);

        switch_collateral_internal(key<WETH>(), account_addr, 400, false);
        assert!(total_liquidity() == 600, 0);
        assert!(total_normal_deposited_amount() == 600, 0);
        assert!(total_conly_deposited_amount() == 400, 0);
        assert!(normal_deposited_amount<WETH>() == 600, 0);
        assert!(conly_deposited_amount<WETH>() == 400, 0);
        assert!(event::counter<SwitchCollateralEvent>(&borrow_global<PoolEventHandle>(owner_addr).switch_collateral_event) == 2, 0);
    }
    #[test(owner=@leizd, account=@0x111, aptos_framework=@aptos_framework)]
    #[expected_failure(abort_code = 65547)]
    public entry fun test_switch_collateral_when_amount_is_zero(owner: &signer, account: &signer, aptos_framework: &signer) acquires Pool, Storage, PoolEventHandle {
        setup_for_test_to_initialize_coins_and_pools(owner, aptos_framework);

        let account_addr = signer::address_of(account);
        account::create_account_for_test(account_addr);
        managed_coin::register<USDZ>(account);
        usdz::mint_for_test(account_addr, 1000);

        deposit_for_internal(key<WETH>(), account, account_addr, 1000, false);
        switch_collateral_internal(key<WETH>(), account_addr, 0, true);
    }
    #[test(owner=@leizd, account=@0x111, aptos_framework=@aptos_framework)]
    #[expected_failure(abort_code = 65549)]
    public entry fun test_switch_collateral_to_collateral_only_with_more_than_deposited_amount(owner: &signer, account: &signer, aptos_framework: &signer) acquires Pool, Storage, PoolEventHandle {
        setup_for_test_to_initialize_coins_and_pools(owner, aptos_framework);

        let account_addr = signer::address_of(account);
        account::create_account_for_test(account_addr);
        managed_coin::register<USDZ>(account);
        usdz::mint_for_test(account_addr, 1000);

        deposit_for_internal(key<WETH>(), account, account_addr, 1000, false);
        switch_collateral_internal(key<WETH>(), account_addr, 1001, true);
    }
    #[test(owner=@leizd, account=@0x111, aptos_framework=@aptos_framework)]
    #[expected_failure(abort_code = 65550)]
    public entry fun test_switch_collateral_to_normal_with_more_than_deposited_amount(owner: &signer, account: &signer, aptos_framework: &signer) acquires Pool, Storage, PoolEventHandle {
        setup_for_test_to_initialize_coins_and_pools(owner, aptos_framework);

        let account_addr = signer::address_of(account);
        account::create_account_for_test(account_addr);
        managed_coin::register<USDZ>(account);
        usdz::mint_for_test(account_addr, 1000);

        deposit_for_internal(key<WETH>(), account, account_addr, 1000, true);
        switch_collateral_internal(key<WETH>(), account_addr, 1001, false);
    }

    // for common validations
    //// `amount` arg
    #[test(owner=@leizd, aptos_framework=@aptos_framework)]
    #[expected_failure(abort_code = 65547)]
    public entry fun test_cannot_deposit_when_amount_is_zero(owner: &signer, aptos_framework: &signer) acquires Pool, Storage, PoolEventHandle {
        setup_for_test_to_initialize_coins_and_pools(owner, aptos_framework);
        deposit_for_internal(key<WETH>(), owner, signer::address_of(owner), 0, false);
    }
    #[test(owner=@leizd, aptos_framework=@aptos_framework)]
    #[expected_failure(abort_code = 65547)]
    public entry fun test_cannot_withdraw_when_amount_is_zero(owner: &signer, aptos_framework: &signer) acquires Pool, Storage, PoolEventHandle {
        setup_for_test_to_initialize_coins_and_pools(owner, aptos_framework);
        let owner_address = signer::address_of(owner);
        withdraw_for_internal(key<WETH>(), owner_address, owner_address, 0, false, 0);
    }
    #[test(owner=@leizd, aptos_framework=@aptos_framework)]
    #[expected_failure(abort_code = 65547)]
    public entry fun test_cannot_borrow_when_amount_is_zero(owner: &signer, aptos_framework: &signer) acquires Pool, Storage, PoolEventHandle {
        setup_for_test_to_initialize_coins_and_pools(owner, aptos_framework);
        let owner_address = signer::address_of(owner);
        borrow_for_internal(key<WETH>(), owner_address, owner_address, 0);
    }
    #[test(owner=@leizd, aptos_framework=@aptos_framework)]
    #[expected_failure(abort_code = 65547)]
    public entry fun test_cannot_repay_when_amount_is_zero(owner: &signer, aptos_framework: &signer) acquires Pool, Storage, PoolEventHandle {
        setup_for_test_to_initialize_coins_and_pools(owner, aptos_framework);
        repay_internal(key<WETH>(), owner, 0);
    }
    //// control pool status
    #[test(owner=@leizd, aptos_framework=@aptos_framework)]
    #[expected_failure(abort_code = 196612)]
    public entry fun test_cannot_deposit_when_not_available(owner: &signer, aptos_framework: &signer) acquires Pool, Storage, PoolEventHandle {
        setup_for_test_to_initialize_coins_and_pools(owner, aptos_framework);
        system_administrator::deactivate_pool<WETH>(owner);
        deposit_for_internal(key<WETH>(), owner, signer::address_of(owner), 0, false);
    }
    #[test(owner=@leizd, aptos_framework=@aptos_framework)]
    #[expected_failure(abort_code = 196612)]
    public entry fun test_cannot_deposit_when_froze(owner: &signer, aptos_framework: &signer) acquires Pool, Storage, PoolEventHandle {
        setup_for_test_to_initialize_coins_and_pools(owner, aptos_framework);
        system_administrator::freeze_pool<WETH>(owner);
        deposit_for_internal(key<WETH>(), owner, signer::address_of(owner), 0, false);
    }
    #[test(owner=@leizd, aptos_framework=@aptos_framework)]
    #[expected_failure(abort_code = 196612)]
    public entry fun test_cannot_withdraw_when_not_available(owner: &signer, aptos_framework: &signer) acquires Pool, Storage, PoolEventHandle {
        setup_for_test_to_initialize_coins_and_pools(owner, aptos_framework);
        system_administrator::deactivate_pool<WETH>(owner);
        let owner_address = signer::address_of(owner);
        withdraw_for_internal(key<WETH>(), owner_address, owner_address, 0, false, 0);
    }
    #[test(owner=@leizd, aptos_framework=@aptos_framework)]
    #[expected_failure(abort_code = 196612)]
    public entry fun test_cannot_borrow_when_not_available(owner: &signer, aptos_framework: &signer) acquires Pool, Storage, PoolEventHandle {
        setup_for_test_to_initialize_coins_and_pools(owner, aptos_framework);
        system_administrator::deactivate_pool<WETH>(owner);
        let owner_address = signer::address_of(owner);
        borrow_for_internal(key<WETH>(), owner_address, owner_address, 0);
    }
    #[test(owner=@leizd, aptos_framework=@aptos_framework)]
    #[expected_failure(abort_code = 196612)]
    public entry fun test_cannot_borrow_when_frozen(owner: &signer, aptos_framework: &signer) acquires Pool, Storage, PoolEventHandle {
        setup_for_test_to_initialize_coins_and_pools(owner, aptos_framework);
        system_administrator::freeze_pool<WETH>(owner);
        let owner_address = signer::address_of(owner);
        borrow_for_internal(key<WETH>(), owner_address, owner_address, 0);
    }
    #[test(owner=@leizd, aptos_framework=@aptos_framework)]
    #[expected_failure(abort_code = 196612)]
    public entry fun test_cannot_repay_when_not_available(owner: &signer, aptos_framework: &signer) acquires Pool, Storage, PoolEventHandle {
        setup_for_test_to_initialize_coins_and_pools(owner, aptos_framework);
        system_administrator::deactivate_pool<WETH>(owner);
        repay_internal(key<WETH>(), owner, 0);
    }
    // TODO: fail because of total_borrowed increased by interest_rate (as time passes)
    // #[test(owner=@leizd,depositor=@0x111,borrower=@0x222,aptos_framework=@aptos_framework)]
    // public entry fun test_harvest_protocol_fees(owner: &signer, depositor: &signer, borrower: &signer, aptos_framework: &signer) acquires Pool, Storage, PoolEventHandle {
    //     setup_for_test_to_initialize_coins_and_pools(owner, aptos_framework);
    //     test_initializer::initialize_price_oracle_with_fixed_price_for_test(owner);

    //     let owner_address = signer::address_of(owner);
    //     let depositor_addr = signer::address_of(depositor);
    //     let borrower_addr = signer::address_of(borrower);
    //     account::create_account_for_test(depositor_addr);
    //     account::create_account_for_test(borrower_addr);
    //     managed_coin::register<USDZ>(depositor);
    //     managed_coin::register<USDZ>(borrower);
    //     usdz::mint_for_test(depositor_addr, 3000000);

    //     let initial_sec = 1648738800; // 20220401T00:00:00
    //     timestamp::update_global_time_for_test(initial_sec * 1000 * 1000);

    //     // Check status before repay
    //     assert!(risk_factor::entry_fee() == risk_factor::default_entry_fee(), 0);
    //     assert!(risk_factor::share_fee() == risk_factor::default_share_fee(), 0);

    //     // execute
    //     deposit_for_internal(key<UNI>(), depositor, depositor_addr, 3000000, false);
    //     assert!(pool_shadow_value(owner_address) == 3000000, 0);
    //     assert!(borrowed_amount<UNI>() == 0, 0);
    //     borrow_for<UNI>(borrower_addr, borrower_addr, 1000);
    //     assert!(pool_shadow_value(owner_address) == 3000000 - (1000 + 5), 0);
    //     // assert!(borrowed<UNI>() == 1005, 0); // TODO: fail because of total_borrowed increased by interest_rate (as time passes)
    //     assert!(coin::balance<USDZ>(borrower_addr) == 1000, 0);
    //     timestamp::update_global_time_for_test((initial_sec + 250) * 1000 * 1000); // + 250 sec
    //     let repaid_amount = repay<UNI>(borrower, 1000);
    //     assert!(repaid_amount == 1000, 0);
    //     assert!(pool_shadow_value(owner_address) == 3000000 - (1000 + 5) + 1000, 0);
    //     // assert!(borrowed<UNI>() == 5, 0); // TODO: fail because of total_borrowed increased by interest_rate (as time passes)
    //     assert!(coin::balance<USDZ>(borrower_addr) == 0, 0);
    //     let total_protocol_fees = protocol_fees();
    //     assert!(total_protocol_fees > 0, 0);
    //     assert!(harvested_protocol_fees() == 0, 0);
    //     let treasury_balance = treasury::balance<USDZ>();
    //     harvest_protocol_fees<UNI>();
    //     assert!(protocol_fees() == total_protocol_fees, 0);
    //     assert!(harvested_protocol_fees() == total_protocol_fees, 0);
    //     assert!(treasury::balance<USDZ>() == treasury_balance + total_protocol_fees, 0);
    //     assert!(pool_shadow_value(owner_address) == 2999995 - total_protocol_fees, 0);

    //     let event_handle = borrow_global<PoolEventHandle>(signer::address_of(owner));
    //     assert!(event::counter<RepayEvent>(&event_handle.repay_event) == 1, 0);
    // }
    // TODO: fail because of total_borrowed increased by interest_rate (as time passes)
    // #[test(owner=@leizd,depositor=@0x111,borrower=@0x222,aptos_framework=@aptos_framework)]
    // public entry fun test_harvest_protocol_fees_more_than_liquidity(owner: &signer, depositor: &signer, borrower: &signer, aptos_framework: &signer) acquires Pool, Storage, PoolEventHandle {
    //     setup_for_test_to_initialize_coins_and_pools(owner, aptos_framework);
    //     test_initializer::initialize_price_oracle_with_fixed_price_for_test(owner);

    //     let owner_address = signer::address_of(owner);
    //     let depositor_addr = signer::address_of(depositor);
    //     let borrower_addr = signer::address_of(borrower);
    //     account::create_account_for_test(depositor_addr);
    //     account::create_account_for_test(borrower_addr);
    //     managed_coin::register<USDZ>(depositor);
    //     managed_coin::register<USDZ>(borrower);
    //     usdz::mint_for_test(depositor_addr, 3000000);

    //     let initial_sec = 1648738800; // 20220401T00:00:00
    //     timestamp::update_global_time_for_test(initial_sec * 1000 * 1000);

    //     // Check status before repay
    //     assert!(risk_factor::entry_fee() == risk_factor::default_entry_fee(), 0);
    //     assert!(risk_factor::share_fee() == risk_factor::default_share_fee(), 0);

    //     // execute
    //     deposit_for_internal(key<UNI>(), depositor, depositor_addr, 300000, false);
    //     assert!(pool_shadow_value(owner_address) == 300000, 0);
    //     assert!(borrowed_amount<UNI>() == 0, 0);
    //     borrow_for<UNI>(borrower_addr, borrower_addr, 1000);
    //     assert!(pool_shadow_value(owner_address) == 300000 - (1000 + 5), 0);
    //     // assert!(borrowed<UNI>() == 1005, 0); // TODO: fail because of total_borrowed increased by interest_rate (as time passes)
    //     assert!(coin::balance<USDZ>(borrower_addr) == 1000, 0);
    //     timestamp::update_global_time_for_test((initial_sec + 250) * 1000 * 1000); // + 250 sec
    //     let repaid_amount = repay<UNI>(borrower, 1000);
    //     assert!(repaid_amount == 1000, 0);
    //     assert!(pool_shadow_value(owner_address) == 300000 - (1000 + 5) + 1000, 0);
    //     // assert!(borrowed<UNI>() == 5, 0); // TODO: fail because of total_borrowed increased by interest_rate (as time passes)
    //     assert!(coin::balance<USDZ>(borrower_addr) == 0, 0);
    //     let total_protocol_fees = protocol_fees();
    //     let liquidity = total_liquidity();
    //     assert!(liquidity > 0, 0);
    //     assert!((total_protocol_fees as u128) > liquidity, 0);
    //     assert!(harvested_protocol_fees() == 0, 0);
    //     let treasury_balance = treasury::balance<USDZ>();
    //     harvest_protocol_fees<UNI>();
    //     assert!(protocol_fees() == total_protocol_fees, 0);
    //     assert!((harvested_protocol_fees() as u128) == liquidity, 0);
    //     assert!((treasury::balance<USDZ>() as u128) == (treasury_balance as u128) + liquidity, 0);
    //     assert!((pool_shadow_value(owner_address) as u128) == 299995 - liquidity, 0);

    //     let event_handle = borrow_global<PoolEventHandle>(signer::address_of(owner));
    //     assert!(event::counter<RepayEvent>(&event_handle.repay_event) == 1, 0);
    // }
    // TODO: fail because of total_borrowed increased by interest_rate (as time passes)
    // #[test(owner=@leizd,depositor=@0x111,borrower=@0x222,aptos_framework=@aptos_framework)]
    // public entry fun test_harvest_protocol_fees_at_zero(owner: &signer, depositor: &signer, borrower: &signer, aptos_framework: &signer) acquires Pool, Storage, PoolEventHandle {
    //     setup_for_test_to_initialize_coins_and_pools(owner, aptos_framework);
    //     test_initializer::initialize_price_oracle_with_fixed_price_for_test(owner);

    //     let owner_address = signer::address_of(owner);
    //     let depositor_addr = signer::address_of(depositor);
    //     let borrower_addr = signer::address_of(borrower);
    //     account::create_account_for_test(depositor_addr);
    //     account::create_account_for_test(borrower_addr);
    //     managed_coin::register<USDZ>(depositor);
    //     managed_coin::register<USDZ>(borrower);
    //     usdz::mint_for_test(depositor_addr, 3000000);

    //     let initial_sec = 1648738800; // 20220401T00:00:00
    //     timestamp::update_global_time_for_test(initial_sec * 1000 * 1000);

    //     // Check status before repay
    //     assert!(risk_factor::entry_fee() == risk_factor::default_entry_fee(), 0);
    //     assert!(risk_factor::share_fee() == risk_factor::default_share_fee(), 0);

    //     // execute
    //     deposit_for_internal(key<UNI>(), depositor, depositor_addr, 3000000, false);
    //     assert!(pool_shadow_value(owner_address) == 3000000, 0);
    //     assert!(borrowed_amount<UNI>() == 0, 0);
    //     borrow_for<UNI>(borrower_addr, borrower_addr, 1000);
    //     assert!(pool_shadow_value(owner_address) == 3000000 - (1000 + 5), 0);
    //     // assert!(borrowed<UNI>() == 1005, 0); // TODO: fail because of total_borrowed increased by interest_rate (as time passes)
    //     assert!(coin::balance<USDZ>(borrower_addr) == 1000, 0);
    //     timestamp::update_global_time_for_test((initial_sec + 250) * 1000 * 1000); // + 250 sec
    //     let repaid_amount = repay<UNI>(borrower, 1000);
    //     assert!(repaid_amount == 1000, 0);
    //     assert!(pool_shadow_value(owner_address) == 3000000 - (1000 + 5) + 1000, 0);
    //     // assert!(borrowed<UNI>() == 5, 0); // TODO: fail because of total_borrowed increased by interest_rate (as time passes)
    //     assert!(coin::balance<USDZ>(borrower_addr) == 0, 0);
    //     let total_protocol_fees = protocol_fees();
    //     assert!(total_protocol_fees > 0, 0);
    //     assert!(harvested_protocol_fees() == 0, 0);
    //     let treasury_balance = treasury::balance<USDZ>();
    //     harvest_protocol_fees<UNI>();
    //     assert!(protocol_fees() == total_protocol_fees, 0);
    //     assert!(harvested_protocol_fees() == total_protocol_fees, 0);
    //     assert!(treasury::balance<USDZ>() == treasury_balance + total_protocol_fees, 0);
    //     assert!(pool_shadow_value(owner_address) == 2999995 - total_protocol_fees, 0);
    //     // harvest again
    //     treasury_balance = treasury::balance<USDZ>();
    //     let pool_balance = pool_shadow_value(owner_address);
    //     harvest_protocol_fees<UNI>();
    //     assert!(protocol_fees() - harvested_protocol_fees() == 0, 0);
    //     assert!(treasury::balance<USDZ>() == treasury_balance, 0);
    //     assert!(pool_shadow_value(owner_address) == pool_balance, 0);

    //     let event_handle = borrow_global<PoolEventHandle>(signer::address_of(owner));
    //     assert!(event::counter<RepayEvent>(&event_handle.repay_event) == 1, 0);
    // }
}<|MERGE_RESOLUTION|>--- conflicted
+++ resolved
@@ -120,22 +120,13 @@
         switch_collateral_event: event::EventHandle<SwitchCollateralEvent>,
     }
 
-<<<<<<< HEAD
-    public fun init_pool(owner: &signer): ShadowPoolKey {
-        init_pool_internal(owner)
-    }
-
-    fun init_pool_internal(owner: &signer): ShadowPoolKey {
-        permission::assert_owner(signer::address_of(owner));
-=======
     ////////////////////////////////////////////////////
     /// Initialize
     ////////////////////////////////////////////////////
-    public entry fun initialize(owner: &signer) {
+    public entry fun initialize(owner: &signer): ShadowPoolKey {
         let owner_addr = signer::address_of(owner);
         permission::assert_owner(owner_addr);
         assert!(!exists<Pool>(owner_addr), error::invalid_argument(EIS_ALREADY_EXISTED));
->>>>>>> dd7e966b
         move_to(owner, Pool {
             shadow: coin::zero<USDZ>(),
         });
@@ -303,12 +294,8 @@
         );
     }
 
-<<<<<<< HEAD
+    // with borrow
     public(friend) fun borrow_and_rebalance<C1,C2>(amount: u64, is_collateral_only: bool, _key: &ShadowPoolKey) acquires Storage, PoolEventHandle {
-=======
-    // with borrow
-    public(friend) fun borrow_and_rebalance<C1,C2>(amount: u64, is_collateral_only: bool) acquires Storage, PoolEventHandle {
->>>>>>> dd7e966b
         let key_from = key<C1>();
         let key_to = key<C2>();
         borrow_and_rebalance_internal(key_from, key_to, amount, is_collateral_only)
@@ -627,14 +614,10 @@
         );
     }
 
-<<<<<<< HEAD
-    public(friend) fun switch_collateral<C>(caller: address, amount: u64, to_collateral_only: bool, _key: &ShadowPoolKey) acquires Storage, PoolEventHandle {
-=======
     ////////////////////////////////////////////////////
     /// Switch Collateral
     ////////////////////////////////////////////////////
-    public(friend) fun switch_collateral<C>(caller: address, amount: u64, to_collateral_only: bool) acquires Storage, PoolEventHandle {
->>>>>>> dd7e966b
+    public(friend) fun switch_collateral<C>(caller: address, amount: u64, to_collateral_only: bool, _key: &ShadowPoolKey) acquires Storage, PoolEventHandle {
         switch_collateral_internal(key<C>(), caller, amount, to_collateral_only);
     }
 
@@ -902,12 +885,8 @@
         initializer::initialize(owner);
         test_coin::init_weth(owner);
         test_coin::init_uni(owner);
-<<<<<<< HEAD
-        init_pool_internal(owner);
+        initialize(owner);
         asset_pool::initialize(owner);
-=======
-        initialize(owner);
->>>>>>> dd7e966b
         pool_manager::add_pool<WETH>(owner);
         pool_manager::add_pool<UNI>(owner);
     }
@@ -2107,12 +2086,8 @@
         initializer::initialize(owner);
         test_coin::init_weth(owner);
         test_coin::init_uni(owner);
-<<<<<<< HEAD
-        init_pool_internal(owner);
+        initialize(owner);
         asset_pool::initialize(owner);
-=======
-        initialize(owner);
->>>>>>> dd7e966b
         pool_manager::add_pool<WETH>(owner);
 
         rebalance_shadow_internal(key<UNI>(), key<WETH>(), 5000, true, true);
@@ -2126,12 +2101,8 @@
         initializer::initialize(owner);
         test_coin::init_weth(owner);
         test_coin::init_uni(owner);
-<<<<<<< HEAD
-        init_pool_internal(owner);
+        initialize(owner);
         asset_pool::initialize(owner);
-=======
-        initialize(owner);
->>>>>>> dd7e966b
         pool_manager::add_pool<WETH>(owner);
 
         rebalance_shadow_internal(key<UNI>(), key<WETH>(), 5000, true, true);
