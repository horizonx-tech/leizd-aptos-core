--- conflicted
+++ resolved
@@ -918,10 +918,7 @@
         collect_shadow_fee(pool_ref, (harvested_fee as u64));
     }
 
-<<<<<<< HEAD
     ////// Convert
-=======
-    //// Convert
     public fun normal_deposited_share_to_amount(key: String, share: u64): u128 acquires Storage {
         let total_amount = normal_deposited_amount_with(key);
         let total_share = normal_deposited_share_with(key);
@@ -940,7 +937,6 @@
             0
         }
     }
->>>>>>> d5593141
     public fun borrowed_share_to_amount(key: String, share: u64): u128 acquires Storage {
         let total_amount = borrowed_amount_with(key);
         let total_share = borrowed_share_with(key);
