--- conflicted
+++ resolved
@@ -7,12 +7,9 @@
     use switchboard::aggregator;
     use switchboard::math;
     use leizd_aptos_common::permission;
-<<<<<<< HEAD
     use aptos_std::event;
     use aptos_framework::account;
-=======
     use leizd_aptos_common::coin_key;
->>>>>>> d01376af
 
     struct Config has key {
         is_mocked_price: bool
