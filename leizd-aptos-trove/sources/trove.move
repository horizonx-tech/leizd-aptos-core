module leizd_aptos_trove::trove {
    use std::error;
    use std::signer;
    use std::string::{Self, String};
    use std::comparator;
    use std::vector;
    use aptos_std::simple_map;
    use aptos_std::event;
    use aptos_framework::account;
    use aptos_framework::coin;
    use leizd_aptos_lib::math128;
    use leizd_aptos_common::permission;
    use leizd_aptos_trove::usdz::{Self, USDZ};
    use leizd_aptos_external::price_oracle;
    use leizd_aptos_common::coin_key;
    use leizd_aptos_lib::constant;
    use leizd_aptos_trove::collateral_manager;
    use leizd_aptos_trove::base_rate;
    use leizd_aptos_trove::borrowing_rate;
    use leizd_aptos_lib::math64;

    const ENOT_SUPPORTED: u64 = 1;
    const EALREADY_SUPPORTED: u64 = 2;
    const ECR_UNDER_MINIMUM_CR: u64 = 3;
    const EACCOUNT_NOT_REDEEMABLE: u64 = 4;
    const ETROVE_IS_ALREADY_ACTIVE: u64 = 5;
    const EDEBT_IS_UNDER_MIN_NET_DEBT: u64 = 6;
    const ECOLLATERAL_RATIO_IS_UNDER_CRITICAL_COLLATERAL_RATIO: u64 = 7;
    const ECOLLATERAL_RATIO_IS_UNDER_MINIMUM_COLLATERAL_RATIO: u64 = 8;
    const ETOTAL_COLLATERAL_RATIO_IS_UNDER_CRITICAL_COLLATERAL_RATIO: u64 = 9;
    const ECANNOT_DECREASE_ICR_IN_RECOVERY_MODE: u64 = 10;
    const EHIT_CRITICAL_COLLATERAL_RATIO: u64 = 11;
    const ETROVE_IS_NOT_ACTIVE: u64 = 12;
    const EIN_RECOVERY_MODE: u64 = 13;
    const ENO_COLLATERAL_WITHDRAWAL: u64 = 14;
    const EPAYMENT_TOO_MUCH: u64 = 15;
    const PRECISION: u64 = 1000000;
    const MINUMUM_COLLATERAL_RATIO: u128 = 110; // 100%
    const CRITICAL_COLLATERAL_RATIO: u128 = 150; // 150%
    const MIN_NET_DEBT: u64 = 1800 * 100000000; // Minimum amount of net USDZ debt a trove must have
    const GAS_COMPENSATION: u64 = 10 * 100000000;
    const BORROWING_FEE_PERCENTAGE: u64 = 1; // 1% TODO

    struct Trove has key, store {
        amounts: simple_map::SimpleMap<String, Position>,
        debt: u64,
    }

    struct Position has key, store, copy, drop {
        // borrowed + fee + gas compensation
        debt: u64,
        deposited: u64
    }

    struct AdjustmentTroveParam has drop {
        recovery_mode: bool,
        collateral_withdrawal: u64,
        debt_increase: bool,
        coll_increase: bool,
        new_icr: u128,
        old_icr: u128,
        coll_change: u64,
        net_debt_change: u64,
        coin_key: String,
    }

    struct Vault<phantom C> has key, store {
        coin: coin::Coin<C>
    }

    struct GasPool has key, store {
        coin: coin::Coin<USDZ>
    }

    struct BorrowingFeeVault has key, store {
        coin: coin::Coin<USDZ>
    }

    struct SupportedCoins has key {
        coins: vector<String>
    }

    // struct OpenTroveEvent has store, drop {
    //     caller: address,
    //     amount: u64,
    //     collateral_amount: u64,
    //     key: String,
    // }

    // struct CloseTroveEvent has store, drop {
    //     caller: address,
    //     key: String,
    // }

    // struct RepayEvent has store, drop {
    //     caller: address,
    //     amount: u64,
    //     collateral_amount: u64,
    //     key: String,
    // }

    struct UpdateTroveEvent has store, drop {
        account: address,
        new_collaterals: simple_map::SimpleMap<String, Position>,
        new_borrowed: u64,
    }


    struct TroveEventHandle has key, store {
        // open_trove_event: event::EventHandle<OpenTroveEvent>,
        // close_trove_event: event::EventHandle<CloseTroveEvent>,
        // repay_event: event::EventHandle<RepayEvent>,
        update_trove_event: event::EventHandle<UpdateTroveEvent>,
    }

    public  fun initialize(owner: &signer) {
        permission::assert_owner(signer::address_of(owner));
        initialize_internal(owner);
    }

    public fun minimum_collateral_ratio(): u128 {
        (PRECISION  as u128) * (MINUMUM_COLLATERAL_RATIO as u128) / 100
    }

    fun initialize_internal(owner: &signer) {
        usdz::initialize(owner);
        collateral_manager::initialize(owner);
        base_rate::initialize(owner);
        move_to(owner, SupportedCoins{
            coins: vector::empty<String>()
        });
        move_to(owner, GasPool{
            coin: coin::zero<USDZ>()
        });
        move_to(owner, BorrowingFeeVault{
            coin: coin::zero<USDZ>()
        });
        move_to(owner, TroveEventHandle{
            // open_trove_event: account::new_event_handle<OpenTroveEvent>(owner),
            // close_trove_event: account::new_event_handle<CloseTroveEvent>(owner),
            // repay_event: account::new_event_handle<RepayEvent>(owner),
            update_trove_event: account::new_event_handle<UpdateTroveEvent>(owner),
        });
    }

    public entry fun liquidate<C>(_account: &signer, target: address) acquires Trove {
        let position = simple_map::borrow<String, Position>(&borrow_global<Trove>(target).amounts, &key_of<C>());
        require_trove_is_active(*position);
        let recovery_mode = is_recovery_mode();
        if (recovery_mode) {

        } else {

        };

        // send_gas_comp
    }

    // fun liquidate_normal_mode<C>(account: &signer, target: address, amount: u64) {
    //     let total_debt = collateral_manager::total_borrowed();
    //     let total_collateral = total_deposited_in_usdz();
    // }

    public entry fun add_supported_coin<C>(owner: &signer) acquires SupportedCoins {
        permission::assert_owner(signer::address_of(owner));
        add_supported_coin_internal<C>(owner);
    }

    fun add_supported_coin_internal<C>(owner: &signer) acquires SupportedCoins {
        let owner_address = signer::address_of(owner);
        permission::assert_owner(owner_address);
        assert!(!is_coin_supported<C>(), error::invalid_argument(EALREADY_SUPPORTED));
        move_to(owner, Vault<C>{coin: coin::zero<C>()});
        let supported_coins = borrow_global_mut<SupportedCoins>(owner_address);
        vector::push_back<String>(&mut supported_coins.coins, key_of<C>());
        collateral_manager::add_supported_coin<C>(owner);
    }

    public fun redeemable(target: address): bool acquires SupportedCoins, Trove {
        collateral_ratio_of(target) <= total_collateral_ratio()
    }

    public fun total_deposited_in_usdz():u64 {
        let i = 0;
        let total = 0;
        while(i < collateral_manager::coin_length()) {
            let (key, deposit) = collateral_manager::deposited(i);
            total = total + current_amount_in_usdz(deposit, key);
            i = i + 1
        };
        total
    }

    fun composite_debt(debt: u64): u64 {
        debt + GAS_COMPENSATION
    }

    public fun total_collateral_ratio(): u128 {
        let deposited = total_deposited_in_usdz();
        let borrowed = collateral_manager::total_borrowed();
        collateral_ratio(deposited, borrowed)
    }

    public fun total_collateral_ratio_after_update_trove(collateral_in_usdz: u64, debt: u64, neg: bool): u128 {
        let deposited = total_deposited_in_usdz();
        let borrowed = collateral_manager::total_borrowed();
        if (neg) {
            deposited = deposited - collateral_in_usdz;
            borrowed = borrowed - debt;
        } else {
            deposited = deposited + collateral_in_usdz;
            borrowed = borrowed + debt;
        };
        collateral_ratio(deposited, borrowed)
    }

    public fun collateral_ratio_of(account: address): u128 acquires Trove, SupportedCoins {
        collateral_ratio_of_with(string::utf8(b""), 0, 0, false, account)
    }

    fun collateral_ratio_of_with(key: String, additional_deposited: u64, additional_debt: u64, neg: bool, account: address): u128 acquires Trove, SupportedCoins {
        let coins = borrow_global<SupportedCoins>(permission::owner_address()).coins;
        let total_deposited = 0;
        let i = 0;
        while (i < vector::length(&coins)) {
            let coin_key = *vector::borrow<String>(&coins, i);
             total_deposited = total_deposited + current_amount_in_usdz(deposited_amount_of(account, coin_key), coin_key);
             i = i + 1
        };
        if (string::is_empty(&key)) {
            return collateral_ratio(total_deposited, borrow_global<Trove>(account).debt)
        };
        let debt = borrow_global<Trove>(account).debt;
        if (neg) {
            total_deposited = total_deposited - current_amount_in_usdz(additional_deposited, key);
            debt = debt - additional_debt;
        } else {
            total_deposited = total_deposited + current_amount_in_usdz(additional_deposited, key);
            debt = debt + additional_debt;
        };
        collateral_ratio(total_deposited, debt)
    }

    public fun collateral_ratio_after_update_trove(key: String, amount: u64, usdz_amount: u64, neg: bool, account: address): u128 acquires Trove, SupportedCoins {
        collateral_ratio_of_with(key, amount, usdz_amount, neg, account)
    }

    fun collateral_ratio(deposited: u64, borrowed: u64): u128 {
        if (borrowed == 0) {
            return constant::u128_max()
        };
        ((PRECISION as u128) * (deposited as u128)) / (borrowed as u128)
    }

    public fun deposited_amount_of(account: address, key: String): u64 acquires Trove {
        if(!exists<Trove>(account)) {
            return 0
        };
        let trove = borrow_global<Trove>(account);
        if (simple_map::contains_key(&trove.amounts, &key)){
            return simple_map::borrow(&trove.amounts, &key).deposited
        };
        0
    }

    public fun deposited_amount<C>(account: address): u64 acquires Trove {
        deposited_amount_of(account, coin_key::key<C>())
    }

    public entry fun open_trove<C>(account: &signer, amount: u64, usdz_amount: u64) acquires Vault, Trove, TroveEventHandle, SupportedCoins, GasPool, BorrowingFeeVault {
        open_trove_internal<C>(account, amount, usdz_amount);
    }

    fun is_key_equals<C>(key: String): bool {
        comparator::is_equal(&comparator::compare(&key, &key_of<C>()))
    }

    fun key_of<C>(): String {
        coin_key::key<C>()
    }

    public entry fun redeem<C>(account: &signer, target_accounts: vector<address>, amount: u64) acquires Trove, Vault, SupportedCoins, TroveEventHandle {
        redeem_internal<C>(account, target_accounts, amount)
    }

    fun redeem_internal<C>(account: &signer, target_accounts: vector<address>, usdz_amount: u64) acquires Trove, Vault, SupportedCoins, TroveEventHandle {
        let redeemed_in_collateral_coin = 0;
        let unredeemed = current_amount_in(usdz_amount, key_of<C>());
        let total_usdz_supply_at_start = collateral_manager::total_borrowed();
        let i = 0;
        let account_addr = signer::address_of(account);
        while (i < vector::length(&target_accounts)){
            let target_account = vector::borrow<address>(&target_accounts, i);
            assert!(redeemable(*target_account), EACCOUNT_NOT_REDEEMABLE);
            let target_amount = deposited_amount<C>(*target_account);
            if (target_amount > redeemed_in_collateral_coin + unredeemed) {
                target_amount = unredeemed
            };
            let usdz_amount = current_amount_in_usdz(target_amount, key_of<C>());
            usdz::burn_from(account, usdz_amount);
            let vault = borrow_global_mut<Vault<C>>(permission::owner_address());
            let deposited = coin::extract(&mut vault.coin, target_amount);
            coin::deposit<C>(account_addr, deposited);
            let (new_collaterals, new_borrowed) = decrease_trove_amount(*target_account, key_of<C>(), target_amount, usdz_amount);
            event::emit_event<UpdateTroveEvent>(
                &mut borrow_global_mut<TroveEventHandle>(permission::owner_address()).update_trove_event,
                UpdateTroveEvent {
                    account: *target_account,
                    new_collaterals,
                    new_borrowed,
                }
            );

            redeemed_in_collateral_coin = redeemed_in_collateral_coin + target_amount;
            unredeemed = unredeemed - target_amount;
            if (unredeemed == 0) {
                break
            }
        };
        base_rate::update_base_rate_from_redemption(usdz_amount - unredeemed, total_usdz_supply_at_start);
    }

    fun increase_trove_amount(account: address, key:String, collateral_amount:u64 ,usdz_amount: u64): (simple_map::SimpleMap<String, Position>, u64) acquires Trove {
        update_trove_amount(account, key, collateral_amount, usdz_amount, false)
    }

    fun decrease_trove_amount(account: address,key:String, collateral_amount:u64 ,usdz_amount: u64): (simple_map::SimpleMap<String, Position>, u64) acquires Trove {
        update_trove_amount(account, key, collateral_amount, usdz_amount, true)
    }

    // returns new_deposited of the coin and new_total_debt
    fun update_trove_amount(account: address, key: String, collateral_amount:u64 ,usdz_amount: u64, neg: bool): (simple_map::SimpleMap<String, Position>, u64)acquires Trove {
        collateral_manager::update_statistics(key, collateral_amount, usdz_amount, neg);
        let trove = borrow_global_mut<Trove>(account);
        if (!simple_map::contains_key<String,Position>(&mut trove.amounts, &key)) {
            simple_map::add<String,Position>(&mut trove.amounts, key, Position{deposited: 0, debt: 0});
        };
        let position = simple_map::borrow_mut<String,Position>(&mut trove.amounts, &key);
        if (!neg) {
            position.deposited = position.deposited + collateral_amount;
            position.debt = position.debt + usdz_amount;
            trove.debt = trove.debt + usdz_amount;
            return (trove.amounts, trove.debt)
        };
        position.deposited = position.deposited - collateral_amount;
        position.debt = position.debt - usdz_amount;
        trove.debt = trove.debt - usdz_amount;
        (trove.amounts, trove.debt)
    }

    fun validate_open_trove<C>(amount: u64, usdz_amount: u64, composite_usdz_amount: u64, account: address) acquires SupportedCoins, Trove {
        let key = key_of<C>();
        validate_internal<C>();
        require_cr_above_minimum_cr(key, amount, usdz_amount, false, account);
        require_at_least_min_net_debt(usdz_amount);
        let icr = collateral_ratio_after_update_trove(key, amount, composite_usdz_amount, false, account);
        if (is_recovery_mode()) {
            require_irc_is_above_ccr(icr);
            return
        };
        require_icr_is_above_mcr(icr);
        let new_tcr = total_collateral_ratio_after_update_trove(current_amount_in_usdz(amount, key), composite_usdz_amount, false);
        require_new_tcr_is_above_ccr(new_tcr)
    }

    fun require_icr_is_above_mcr(icr: u128) {
        assert!(icr >= MINUMUM_COLLATERAL_RATIO, ECOLLATERAL_RATIO_IS_UNDER_MINIMUM_COLLATERAL_RATIO)
    }

    fun require_new_tcr_is_above_ccr(new_tcr: u128) {
        assert!(new_tcr >= CRITICAL_COLLATERAL_RATIO, ETOTAL_COLLATERAL_RATIO_IS_UNDER_CRITICAL_COLLATERAL_RATIO)
    }

    fun require_irc_is_above_ccr(icr: u128) {
        assert!(icr >= CRITICAL_COLLATERAL_RATIO, ECOLLATERAL_RATIO_IS_UNDER_CRITICAL_COLLATERAL_RATIO)
    }

    fun require_at_least_min_net_debt(usdz_amount: u64) {
        assert!(usdz_amount >= MIN_NET_DEBT, EDEBT_IS_UNDER_MIN_NET_DEBT)
    }

    fun require_cr_above_minimum_cr(key: String, amount: u64, usdz_amount:u64, neg: bool, account: address) acquires SupportedCoins, Trove {
        assert!(collateral_ratio_after_update_trove(key, amount, usdz_amount, neg, account) > minimum_collateral_ratio(), ECR_UNDER_MINIMUM_CR)
    }

    fun validate_close_trove<C>(position: Position) acquires SupportedCoins {
        validate_internal<C>();
        require_not_in_recovery_mode();
        let key = key_of<C>();
        let new_tcr = total_collateral_ratio_after_update_trove(current_amount_in_usdz(position.deposited, key), position.debt, false);
        require_new_tcr_is_above_ccr(new_tcr);
        require_trove_is_active(position);
        // TODO: need it ?
        //let trove = borrow_global<Trove>(account);
        //let position = simple_map::borrow<String,Position>(&trove.amounts, &key_of<C>());
        //require_cr_above_minimum_cr(key_of<C>(), position.deposited, position.borrowed, true, account)
    }

    fun require_trove_is_active(position: Position) {
        assert!(position.deposited != 0, ETROVE_IS_NOT_ACTIVE)
    }

    fun require_not_in_recovery_mode() {
        assert!(!is_recovery_mode(), EIN_RECOVERY_MODE)
    }

    fun validate_repay<C>() acquires SupportedCoins {
        validate_internal<C>()
    }

    fun validate_internal<C>() acquires SupportedCoins {
        assert!(is_coin_supported<C>(), error::invalid_argument(ENOT_SUPPORTED))
    }

    fun is_coin_supported<C>(): bool acquires SupportedCoins {
        let coins = borrow_global<SupportedCoins>(permission::owner_address()).coins;
        let i = 0;
        while (i < vector::length(&coins)){
            let coin = vector::borrow<String>(&coins, i);
            if (is_key_equals<C>(*coin)) {
                return true
            };
            i = i + 1;
        };
        false
    }

    public fun borrowing_fee(debt_amount: u64):u64 {
        borrowing_rate::borrowing_fee(debt_amount)
    }

    public entry fun close_trove<C>(account: &signer) acquires Trove, TroveEventHandle, Vault, SupportedCoins, GasPool {
        close_trove_internal<C>(account);
    }

    public entry fun repay<C>(account: &signer, collateral_amount: u64) acquires Trove, Vault, TroveEventHandle, SupportedCoins {
        repay_internal<C>(account, collateral_amount);
    }

    public entry fun add_collateral<C>(account: &signer, collateral_amount: u64) acquires Vault, TroveEventHandle, Trove, BorrowingFeeVault, SupportedCoins {
        adjust_trove<C>(account, 0, collateral_amount, 0, false)
    }

    // public fun move_gain_to_trove<C>() TODO: from stability pool

    public entry fun withdraw_collateral<C>(account: &signer, collateral_amount: u64) acquires Vault, TroveEventHandle, Trove, BorrowingFeeVault, SupportedCoins {
        adjust_trove<C>(account, 0, collateral_amount, 0, false)
    }

    public entry fun withdraw_USDZ<C>(account: &signer, usdz_amount: u64) acquires Vault, TroveEventHandle, Trove, BorrowingFeeVault, SupportedCoins {
        adjust_trove<C>(account, 0, 0, usdz_amount, true)
    }

    public entry fun repay_USDZ<C>(account: &signer, usdz_amount: u64) acquires Vault, TroveEventHandle, Trove, BorrowingFeeVault, SupportedCoins {
        adjust_trove<C>(account, 0, 0, usdz_amount, false)
    }

    fun position_of(account: address, key: String): Position acquires Trove {
        let troves = borrow_global<Trove>(account);
        let pos = simple_map::borrow<String, Position>(&troves.amounts, &key);
        *pos
    }

    fun total_debt_of(account: address): u64 acquires Trove{
        let troves = borrow_global<Trove>(account);
        troves.debt
    }

    fun adjust_trove<C>(account: &signer, collateral_withdrawal: u64, collateral_deposit: u64, usdz_change: u64, debt_increase: bool) acquires Vault, TroveEventHandle, Trove, BorrowingFeeVault, SupportedCoins {
        let recovery_mode = is_recovery_mode();
        if (is_recovery_mode()) {
            // _requireValidMaxFeePercentage(_maxFeePercentage, isRecoveryMode); TODO: add
            require_non_zero_debt_change(usdz_change);
        };
        require_non_zero_collateral_change(collateral_withdrawal, collateral_deposit);
        let account_addr = signer::address_of(account);
        let position = position_of(account_addr, key_of<C>());
        require_trove_is_active(position);
        let net_debt_change = usdz_change;
        if (!recovery_mode && debt_increase) {
            let fee = borrowing_fee(usdz_change);
            usdz::mint(account, fee);
            let borrowing_fee_vault = borrow_global_mut<BorrowingFeeVault>(permission::owner_address());
            coin::merge(&mut borrowing_fee_vault.coin, coin::withdraw<USDZ>(account, fee));
            net_debt_change = net_debt_change + fee;
        };
        let old_icr = collateral_ratio_of(account_addr);
        let coin_key = key_of<C>();
        let (coll_change, coll_increase) = coll_chagne(collateral_deposit, collateral_withdrawal);
        let new_icr = collateral_ratio_after_update_trove(coin_key, coll_change, usdz_change, debt_increase, account_addr);
        assert!(collateral_withdrawal <= deposited_amount_of(account_addr, coin_key), 0); // TODO: add error code
        require_valid_adjustment_in_current_mode(AdjustmentTroveParam{
            recovery_mode,
            collateral_withdrawal,
            debt_increase,
            coll_increase,
            new_icr,
            old_icr,
            coll_change,
            net_debt_change,
            coin_key
        });
        if (!debt_increase && usdz_change > 0) {
            require_at_least_min_net_debt(collateral_manager::total_borrowed() - net_debt_change);
            require_valid_usdz_payment(total_debt_of(account_addr), net_debt_change);
            // _requireSufficientLUSDBalance TODO: add
        };
        let (new_collaterals, new_borrowed) = update_trove_from_adjustment(account_addr, coin_key, coll_change, coll_increase, net_debt_change, debt_increase);
        move_tokens_from_adjustment<C>(account, coll_change, coll_increase, usdz_change, debt_increase);
        // vars.stake = contractsCache.troveManager.updateStakeAndTotalStakes(_borrower); TODO
        event::emit_event<UpdateTroveEvent>(
            &mut borrow_global_mut<TroveEventHandle>(permission::owner_address()).update_trove_event,
            UpdateTroveEvent {
                account: account_addr,
                new_collaterals,
                new_borrowed,
            },
        )
    }

    fun update_trove_from_adjustment(account: address, key: String, coll_change: u64, coll_increase: bool, debt_change: u64, debt_increase: bool): (simple_map::SimpleMap<String, Position>, u64) acquires Trove {
        if (coll_increase && debt_increase) {
            return increase_trove_amount(account, key, coll_change , debt_change)
        };
        if (!coll_increase && !debt_increase) {
            return decrease_trove_amount(account, key, coll_change , debt_change)
        };
        if (coll_increase) {
            increase_trove_amount(account, key, coll_change , 0);
            return decrease_trove_amount(account, key, 0 , debt_change)
        };
        decrease_trove_amount(account, key, coll_change , 0);
        increase_trove_amount(account, key, 0 , debt_change)
    }

    fun move_tokens_from_adjustment<C>(account: &signer, coll_change: u64, coll_increase: bool, usdz_change: u64, debt_increase: bool) acquires Vault {
        let owner_address = permission::owner_address();
        let account_address = signer::address_of(account);
        if (debt_increase) {
            usdz::mint(account, usdz_change)
        } else {
            usdz::burn_from(account, usdz_change);
        };
        if (coll_increase) {
            let vault = borrow_global_mut<Vault<C>>(owner_address);
            coin::merge(&mut vault.coin, coin::withdraw<C>(account, coll_change));
        } else {
            coin::deposit(account_address, coin::extract(&mut borrow_global_mut<Vault<C>>(owner_address).coin, coll_change));
        }
    }


    // returns coll_change, is_coll_increase
    fun coll_chagne(coll_received: u64, requested_col_withdrawal: u64):(u64, bool) {
        if (coll_received != 0) {
            return (coll_received, true)
        };
        (requested_col_withdrawal, false)
    }

    fun require_valid_usdz_payment(current_debt: u64, debt_payment: u64) {
        assert!(debt_payment <= current_debt - GAS_COMPENSATION, EPAYMENT_TOO_MUCH)
    }


    fun require_valid_adjustment_in_current_mode(param: AdjustmentTroveParam) {
        if (param.recovery_mode) {
            require_no_coll_withdrawal(param.collateral_withdrawal);
            if (!param.debt_increase) {return};
            require_icr_is_above_ccr(param.new_icr);
            require_new_icr_is_above_old_icr(param.new_icr, param.old_icr);
            return
        };
        require_icr_is_above_mcr(param.new_icr);
        let new_tcr = new_tcr_from_trove_change(param.coin_key, param.coll_change, param.coll_increase, param.net_debt_change, param.debt_increase);
        require_new_tcr_is_above_ccr(new_tcr)
    }

    fun new_tcr_from_trove_change(key: String, coll_change: u64, is_coll_increase: bool, net_debt_change: u64, is_debt_increase: bool): u128 {
        let total_col = total_deposited_in_usdz();
        let total_debt = collateral_manager::total_borrowed();
        if (is_coll_increase) {
            total_col = total_col + current_amount_in_usdz(coll_change, key)
        } else {
            total_col = total_col - current_amount_in_usdz(coll_change, key)
        };
        if (is_debt_increase) {
            total_debt = total_debt + net_debt_change
        } else {
            total_debt = total_debt - net_debt_change
        };
        collateral_ratio(total_col, total_debt)        
    }

    fun require_new_icr_is_above_old_icr(new_icr: u128, old_icr: u128) {
        assert!(new_icr >= old_icr, ECANNOT_DECREASE_ICR_IN_RECOVERY_MODE)
    }

    fun require_icr_is_above_ccr(icr: u128) {
        assert!(icr >= CRITICAL_COLLATERAL_RATIO, EHIT_CRITICAL_COLLATERAL_RATIO)
    }

    fun require_no_coll_withdrawal(collateral_withdrawal: u64) {
        assert!(collateral_withdrawal == 0, ENO_COLLATERAL_WITHDRAWAL) //TODO:error code
    }

    fun require_non_zero_collateral_change(collateral_withdrawal: u64, collateral_deposit: u64) {
        assert!(math64::max(collateral_withdrawal, collateral_deposit) > 0, 0) // TODO: add error code
    }

    fun require_non_zero_debt_change(usdz_change: u64) {
        assert!(usdz_change > 0, 0) // TODO: add error code
    }

    fun current_amount_in_usdz(amount: u64, key: String): u64 {
        let (price, _decimals) = price_oracle::price_of(&key);
        let decimals = (_decimals as u128);
        let decimals_usdz = (coin::decimals<usdz::USDZ>() as u128);

        let numerator = price * (amount as u128) * math128::pow(10, decimals_usdz);
        let dominator = (math128::pow(10, decimals * 2));
        (numerator / dominator as u64)
    }

    fun current_amount_in(usdz_amount: u64, key: String): u64 {
        let (price, _decimals) = price_oracle::price_of(&key);
        let decimals = (_decimals as u128);
        let decimals_usdz = (coin::decimals<usdz::USDZ>() as u128);
        let numerator = (usdz_amount as u128) * math128::pow(10, decimals * 2);
        let dominator = (price * math128::pow(10, decimals_usdz));
        (numerator / dominator as u64)
    }

    fun open_trove_internal<C>(account: &signer, collateral_amount: u64, amount: u64) acquires Vault, Trove, TroveEventHandle, SupportedCoins, GasPool, BorrowingFeeVault {
        let account_addr = signer::address_of(account);
        if (!exists<Trove>(account_addr)) {
            move_to(account, Trove {
                amounts: simple_map::create<String,Position>(),
                debt: 0,
            });
        };
        let recovery_mode = is_recovery_mode();
        let net_debt = amount;
        let borrowing_fee = borrowing_fee(amount);
        if (!recovery_mode){ 
            net_debt = net_debt + borrowing_fee;
        };
        let composite_debt = composite_debt(net_debt);
        validate_open_trove<C>(collateral_amount, net_debt, composite_debt, account_addr);
        base_rate::decay_base_rate_from_borrowing();
        let (new_collaterals, new_borrowed) = increase_trove_amount(account_addr, key_of<C>(), collateral_amount, net_debt);
        let owner_address = permission::owner_address();
        let vault = borrow_global_mut<Vault<C>>(owner_address);
        coin::merge(&mut vault.coin, coin::withdraw<C>(account, collateral_amount));
        usdz::mint(account, net_debt);
        let gas_pool = borrow_global_mut<GasPool>(owner_address);
        coin::merge(&mut gas_pool.coin, coin::withdraw<USDZ>(account, GAS_COMPENSATION));
        if (!recovery_mode) {
            let borrowing_fee_vault = borrow_global_mut<BorrowingFeeVault>(owner_address);
            coin::merge(&mut borrowing_fee_vault.coin, coin::withdraw<USDZ>(account, borrowing_fee));
        };
//        let borrowing_fee_vault = borrow_global_mut<BorrowingFeeVault>(owner_address);
        // TODO: mint borrowing fee to borrowing_fee_vault
        event::emit_event<UpdateTroveEvent>(
            &mut borrow_global_mut<TroveEventHandle>(permission::owner_address()).update_trove_event,
            UpdateTroveEvent {
                account: account_addr,
                new_collaterals,
                new_borrowed,
            },
        )
    }

    fun is_recovery_mode(): bool {
        total_collateral_ratio() < CRITICAL_COLLATERAL_RATIO
    }

    fun close_trove_internal<C>(account: &signer) acquires Trove, TroveEventHandle, Vault, SupportedCoins, GasPool {
        let account_addr = signer::address_of(account);
        let troves = borrow_global_mut<Trove>(account_addr);
        let position = simple_map::borrow_mut<String, Position>(&mut troves.amounts, &key_of<C>());
        validate_close_trove<C>(*position);
        let owner_addr = permission::owner_address();
        usdz::burn_from(account, position.debt - GAS_COMPENSATION);
        usdz::burn(coin::extract(&mut borrow_global_mut<GasPool>(owner_addr).coin, GAS_COMPENSATION));
        coin::deposit(account_addr, coin::extract(&mut borrow_global_mut<Vault<C>>(owner_addr).coin, position.deposited));

        let (new_collaterals, new_borrowed) = decrease_trove_amount(account_addr, key_of<C>(), position.deposited, position.debt);
        event::emit_event<UpdateTroveEvent>(
            &mut borrow_global_mut<TroveEventHandle>(permission::owner_address()).update_trove_event,
            UpdateTroveEvent {
                account: account_addr,
                new_collaterals,
                new_borrowed
            },
        )
    }

    fun repay_internal<C>(account: &signer, collateral_amount: u64) acquires Vault, Trove, TroveEventHandle, SupportedCoins {
        validate_repay<C>();
        let account_addr = signer::address_of(account);
        let amount = current_amount_in_usdz(collateral_amount, key_of<C>());
        usdz::burn_from(account, amount);
        let vault = borrow_global_mut<Vault<C>>(permission::owner_address());
        let (new_collaterals, new_borrowed) = decrease_trove_amount(account_addr, key_of<C>(), collateral_amount, amount);
        coin::deposit<C>(account_addr, coin::extract(&mut vault.coin, collateral_amount));
        event::emit_event<UpdateTroveEvent>(
            &mut borrow_global_mut<TroveEventHandle>(permission::owner_address()).update_trove_event,
            UpdateTroveEvent {
                account: account_addr,
                new_collaterals,
                new_borrowed
            },
        )
    }

    #[test_only]
    use aptos_framework::managed_coin;
    #[test_only]
<<<<<<< HEAD
    use leizd_aptos_common::test_coin::{Self,USDC,USDT};
=======
    use leizd_aptos_lib::math64;
    #[test_only]
    use leizd_aptos_common::test_coin::{Self,USDC,USDT,CoinDec10};
>>>>>>> da55f2a8
    #[test_only]
    use aptos_framework::timestamp;
    #[test_only]
    const USDC_AMT: u64 = 10000 * 100000000;


    #[test_only]
    fun set_up(owner: &signer, account1: &signer, aptos_framework: &signer) acquires SupportedCoins {
        let owner_addr = signer::address_of(owner);
        let account1_addr = signer::address_of(account1);
        let amount = USDC_AMT;
        account::create_account_for_test(owner_addr);
        account::create_account_for_test(account1_addr);
        test_coin::init_usdc(owner);
        test_coin::init_usdt(owner);
        test_coin::init_coin_dec_10(owner);
        managed_coin::register<USDC>(account1);
        managed_coin::register<USDT>(account1);
<<<<<<< HEAD
        initialize_oracle(owner);
=======
        managed_coin::register<CoinDec10>(account1);
>>>>>>> da55f2a8
        managed_coin::register<usdz::USDZ>(account1);
        managed_coin::mint<USDC>(owner, account1_addr, amount);
        managed_coin::mint<USDT>(owner, account1_addr, amount);
        managed_coin::mint<CoinDec10>(owner, account1_addr, amount);
        initialize_internal(owner);
        add_supported_coin_internal<USDC>(owner);
        add_supported_coin_internal<USDT>(owner);
<<<<<<< HEAD
        timestamp::set_time_has_started_for_testing(aptos_framework);
    }

    #[test_only]
    fun set_up_account(owner: &signer, account: &signer) {
        let account_addr = signer::address_of(account);
        account::create_account_for_test(account_addr);
        managed_coin::register<USDC>(account);
        managed_coin::register<USDT>(account);
        managed_coin::register<usdz::USDZ>(account);
        managed_coin::mint<USDC>(owner, account_addr, USDC_AMT);
        managed_coin::mint<USDT>(owner, account_addr, USDC_AMT);
    }

    #[test_only]
    fun initialize_oracle(owner: &signer) {
        price_oracle::initialize(owner);
        price_oracle::register_oracle_with_fixed_price<USDC>(owner, 1000000, 6, false);
        price_oracle::register_oracle_with_fixed_price<USDT>(owner, 1000000, 6, false);
        price_oracle::change_mode<USDC>(owner, 1);
        price_oracle::change_mode<USDT>(owner, 1);
    }

    #[test_only]
    fun initialize_oracle_coin<C>(owner: &signer, price: u128, decimals: u8) {
        price_oracle::register_oracle_with_fixed_price<C>(owner, price, decimals, false);
        price_oracle::change_mode<C>(owner, 1);
=======
        add_supported_coin_internal<CoinDec10>(owner);
>>>>>>> da55f2a8
    }

    #[test(owner=@leizd_aptos_trove)]
    fun test_initialize(owner: &signer) {
        let owner_addr = signer::address_of(owner);
        account::create_account_for_test(owner_addr);
        initialize_internal(owner);
    }
    #[test(owner=@leizd_aptos_trove)]
    #[expected_failure(abort_code = 524290)]
    fun test_initialize_twice(owner: &signer) {
        let owner_addr = signer::address_of(owner);
        account::create_account_for_test(owner_addr);
        initialize_internal(owner);
        initialize_internal(owner);
    }
    #[test(account=@0x111)]
    #[expected_failure(abort_code = 65537)]
    fun test_initialize_with_not_owner(account: &signer) {
        initialize_internal(account);
    }
    #[test(owner=@leizd_aptos_trove)]
    fun test_add_supported_coin(owner: &signer) acquires SupportedCoins {
        let owner_addr = signer::address_of(owner);
        account::create_account_for_test(owner_addr);
        initialize_internal(owner);
        add_supported_coin_internal<USDC>(owner);
        assert!(is_coin_supported<USDC>(), 0);
    }
    #[test(owner=@leizd_aptos_trove)]
    #[expected_failure(abort_code = 65538)]
    fun test_add_supported_coin_twice(owner: &signer) acquires SupportedCoins {
        account::create_account_for_test(signer::address_of(owner));
        initialize_internal(owner);
        add_supported_coin_internal<USDC>(owner);
        add_supported_coin_internal<USDC>(owner);
    }
    #[test(owner=@leizd_aptos_trove, account = @0x111)]
    #[expected_failure(abort_code = 65537)]
    fun test_add_supported_coin_with_not_owner(owner: &signer, account: &signer) acquires SupportedCoins {
        account::create_account_for_test(signer::address_of(owner));
        initialize_internal(owner);
        add_supported_coin_internal<USDC>(account);
    }

    #[test(owner=@leizd_aptos_trove,account1=@0x111,aptos_framework=@aptos_framework)]
    fun test_open_trove(owner: signer, account1: signer, aptos_framework: signer) acquires Vault, Trove, TroveEventHandle, SupportedCoins, BorrowingFeeVault, GasPool {
        set_up(&owner, &account1, &aptos_framework);
        let account1_addr = signer::address_of(&account1);
<<<<<<< HEAD
        let want = USDC_AMT * math64::pow(10, 8 - 6) * 8 / 10;
        open_trove<USDC>(&account1, USDC_AMT, want);
        assert!(comparator::is_equal(&comparator::compare(
            &usdz::balance_of(account1_addr),
            &(want - GAS_COMPENSATION)
        )), usdz::balance_of(account1_addr));
        assert!(comparator::is_equal(&comparator::compare(
            &deposited_amount<USDC>(account1_addr),
            &USDC_AMT
        )), usdz::balance_of(account1_addr));
        assert!(coin::balance<USDC>(account1_addr) == 0, 0);
        // add more USDC
        managed_coin::mint<USDC>(&owner, account1_addr, USDC_AMT);
        open_trove<USDC>(&account1, USDC_AMT, want);
        assert!(comparator::is_equal(&comparator::compare(
            &usdz::balance_of(account1_addr),
            &((want - GAS_COMPENSATION) * 2)
        )), usdz::balance_of(account1_addr));
        assert!(comparator::is_equal(&comparator::compare(
            &deposited_amount<USDC>(account1_addr),
            &(USDC_AMT * 2)
        )), deposited_amount<USDC>(account1_addr));

        // add USDT
        open_trove<USDT>(&account1, USDC_AMT, want);
        assert!(comparator::is_equal(&comparator::compare(
            &usdz::balance_of(account1_addr),
            &((want - GAS_COMPENSATION) * 3)
        )), usdz::balance_of(account1_addr));
        assert!(comparator::is_equal(&comparator::compare(
            &deposited_amount<USDT>(account1_addr),
            &(USDC_AMT)
        )), usdz::balance_of(account1_addr));        
    }

    #[test(owner=@leizd_aptos_trove,account1=@0x111,aptos_framework=@aptos_framework)]
    #[expected_failure(abort_code = 3)]
    fun test_open_trove_below_min_cr(owner: signer, account1: signer, aptos_framework: signer) acquires Vault, Trove, TroveEventHandle, SupportedCoins, BorrowingFeeVault, GasPool {
        set_up(&owner, &account1, &aptos_framework);
        let account1_addr = signer::address_of(&account1);
        // collateral raio under 110%
        let want = USDC_AMT * math64::pow(10, 8 - 6) * 101 / 110;
        open_trove<USDC>(&account1, USDC_AMT, want);
        assert!(comparator::is_equal(&comparator::compare(
            &usdz::balance_of(account1_addr),
            &want
        )), 0);
    }

    #[test(owner=@leizd_aptos_trove,account1=@0x111,aptos_framework=@aptos_framework)]
    fun test_close_trove(owner: signer, account1: signer, aptos_framework: signer) acquires Vault, Trove, TroveEventHandle, SupportedCoins, BorrowingFeeVault, GasPool {
        set_up(&owner, &account1, &aptos_framework);
        let account1_addr = signer::address_of(&account1);
        let want = USDC_AMT * math64::pow(10, 8 - 6) * 90 / 110;
        open_trove<USDC>(&account1, USDC_AMT, want);
        close_trove<USDC>(&account1);
        assert!(comparator::is_equal(&comparator::compare(
            &coin::balance<USDC>(account1_addr),
            &USDC_AMT
        )), 0);
        assert!(comparator::is_equal(&comparator::compare(
            &usdz::balance_of(account1_addr),
            &0
        )), 0);
        let trove = borrow_global<Trove>(account1_addr);
        assert!(comparator::is_equal(&comparator::compare(
            &trove.debt,
            &0
        )), 0);
        let amount = simple_map::borrow<String, Position>(&trove.amounts, &key_of<USDC>());
        assert!(comparator::is_equal(&comparator::compare(
            &amount.debt,
            &0
        )), 0);
        assert!(comparator::is_equal(&comparator::compare(
            &amount.deposited,
            &0
=======
        let coin_amt = 10000;
        let want_for_dec10 = coin_amt / math64::pow(10, 10 - 8);
        open_trove<CoinDec10>(&account1, 10000);
        assert!(comparator::is_equal(&comparator::compare(
            &usdz::balance_of(account1_addr),
            &want_for_dec10
        )), 0);
        assert!(coin::balance<CoinDec10>(account1_addr) == 0, 0);
        // add more
        managed_coin::mint<CoinDec10>(&owner, account1_addr, 10000);
        open_trove<CoinDec10>(&account1, 10000);
        assert!(comparator::is_equal(&comparator::compare(
            &usdz::balance_of(account1_addr),
            &(want_for_dec10 * 2)
        )), 0);
        // add USDT
        let want_usdt = coin_amt * math64::pow(10, 8 - 6);
        open_trove<USDT>(&account1, 10000);
        assert!(comparator::is_equal(&comparator::compare(
            &usdz::balance_of(account1_addr),
            &(want_for_dec10 * 2 + want_usdt)
>>>>>>> da55f2a8
        )), 0);
    }

    #[test(owner=@leizd_aptos_trove,account1=@0x111,aptos_framework=@aptos_framework)]
    fun test_current_amount_in(owner: signer, account1: signer, aptos_framework: signer) acquires SupportedCoins {
        set_up(&owner, &account1, &aptos_framework);
        assert!(comparator::is_equal(&comparator::compare(
            &current_amount_in(10000, key_of<USDC>()),
            &100
        )), current_amount_in(100, key_of<USDC>()));
    }

    //#[test(owner=@leizd_aptos_trove,account1=@0x111,aptos_framework=@aptos_framework)]
    //#[expected_failure(abort_code = 3)]
    //fun test_close_trove_below_min_cr(owner: signer, account1: signer) acquires Vault, Trove, TroveEventHandle, Statistics, SupportedCoins {
    //    set_up(&owner, &account1);
    //    let usdc_amt = 10000;
    //    // over minCR
    //    let want = usdc_amt * math64::pow(10, 8 - 6) * 110 / 110;
    //    open_trove<USDT>(&account1, 10000, 0);
    //    open_trove<USDC>(&account1, 10000, want);
    //    close_trove<USDC>(&account1);
    //}

    #[test(owner=@leizd_aptos_trove,account=@0x111,aptos_framework=@aptos_framework)]
    #[expected_failure(abort_code = 65537)]
    fun test_open_trove_before_add_supported_coin(owner: &signer, account: &signer) acquires Vault, Trove, TroveEventHandle, SupportedCoins, BorrowingFeeVault, GasPool {
        let owner_addr = signer::address_of(owner);
        let account_addr = signer::address_of(account);
        account::create_account_for_test(owner_addr);
        account::create_account_for_test(account_addr);
        test_coin::init_usdc(owner);
        managed_coin::register<usdz::USDZ>(account);
        managed_coin::register<USDC>(account);
        managed_coin::mint<USDC>(owner, account_addr, 10000);

        initialize_internal(owner);
        price_oracle::initialize(owner);
        price_oracle::register_oracle_with_fixed_price<USDC>(owner, 1000000, 6, false);
        price_oracle::change_mode<USDC>(owner, 1);
        open_trove<USDC>(account, 10000, 1000);
    }

    //#[test(owner=@leizd_aptos_trove,account1=@0x111,aptos_framework=@aptos_framework)]
    //fun test_close_trove(owner: signer, account1: signer) acquires Vault, TroveEventHandle {
    //    //set_up(&owner, &account1);
    //    //open_trove<USDC>(&account1, 10000);
    //    ////close_trove<USDC>(&account1);
    //    //let account1_addr = signer::address_of(&account1);
    //    //assert!(coin::balance<USDC>(account1_addr) == 10000, 0);
    //    ////let trove = borrow_global<Trove>(account1_addr);
    //    ////assert!(coin::value(&trove.coin) == 0, 0);
    //}    

   //#[test(owner=@leizd_aptos_trove,account1=@0x111,aptos_framework=@aptos_framework)]
   //fun test_repay(owner: signer, account1: signer) acquires Trove, Vault, TroveEventHandle {
   //    set_up(&owner, &account1);
   //    open_trove<USDC>(&account1, 10000);
   //    repay<USDC>(&account1, 5000);
   //    let account1_addr = signer::address_of(&account1);
   //    assert!(coin::balance<USDC>(account1_addr) == 5000, 0);
   //    let trove = borrow_global<Trove>(account1_addr);
// //      assert!(coin::value(&trove.coin) == 5000, 0);
   //    // repay more
   //    repay<USDC>(&account1, 5000);
   //    assert!(coin::balance<USDC>(account1_addr) == 10000, 0);
   //    let trove2 = borrow_global<Trove>(account1_addr);
// //      as   sert!(coin::value(&trove2.coin) == 0, 0);
   //}

    #[test(owner=@leizd_aptos_trove,alice=@0x111,bob=@0x222,carol=@0x333,dave=@0x444,aptos_framework=@aptos_framework)]
    fun test_redeem(owner: &signer, alice: &signer, bob: &signer, carol: &signer, dave: &signer, aptos_framework: &signer) acquires SupportedCoins, Trove, TroveEventHandle, GasPool, BorrowingFeeVault, Vault {
        set_up(owner, alice, aptos_framework);
        set_up_account(owner, bob);
        set_up_account(owner, carol);
        set_up_account(owner, dave);
        let now = 1662125899730897;
        timestamp::update_global_time_for_test(now);
        let redeem_amount = 10000000000;
        usdz::mint_for_test(signer::address_of(dave), redeem_amount);
        let mid_borrow = USDC_AMT * math64::pow(10, 8 - 6) * 7 / 10;
        open_trove<USDC>(alice, USDC_AMT, mid_borrow);
        open_trove<USDC>(bob, USDC_AMT, mid_borrow + 1);
        open_trove<USDC>(carol, USDC_AMT, mid_borrow - 1);
        let one_minute = 60 * 1000 * 1000;
        timestamp::update_global_time_for_test(now + one_minute * 10);
        // if redeems 100000000 USDZ
        redeem<USDC>(dave, vector::singleton<address>(signer::address_of(bob)), redeem_amount);
        assert!(comparator::is_equal(&comparator::compare(
            &coin::balance<USDC>(signer::address_of(dave)),
        // then returns 100000000 USDC
            &(USDC_AMT + 100000000)
        )), coin::balance<USDC>(signer::address_of(dave)));
    }

    #[test(owner=@leizd_aptos_trove,alice=@0x111,bob=@0x222,carol=@0x333,dave=@0x444,aptos_framework=@aptos_framework)]
    #[expected_failure(abort_code = 4)]
    fun test_not_redeemable(owner: &signer, alice: &signer, bob: &signer, carol: &signer, dave: &signer, aptos_framework: &signer) acquires SupportedCoins, Trove, TroveEventHandle, GasPool, BorrowingFeeVault, Vault {
        set_up(owner, alice, aptos_framework);
        set_up_account(owner, bob);
        set_up_account(owner, carol);
        set_up_account(owner, dave);
        let redeem_amount = 1000 * 1000000;
        usdz::mint_for_test(signer::address_of(dave), redeem_amount);
        let mid_borrow = USDC_AMT * math64::pow(10, 8 - 6) * 5 / 10;
        open_trove<USDC>(alice, USDC_AMT, mid_borrow);
        open_trove<USDC>(bob, USDC_AMT, mid_borrow + 1000000);
        open_trove<USDC>(carol, USDC_AMT, mid_borrow - 1000000 * 100);
        assert!(!redeemable(signer::address_of(carol)), (collateral_ratio_of(signer::address_of(carol)) as u64));
        redeem<USDC>(dave, vector::singleton<address>(signer::address_of(carol)), redeem_amount);
    }

    #[test(owner=@leizd_aptos_trove,aptos_framework=@aptos_framework)]
    fun test_current_amount_in_usdz(owner: &signer) {
        account::create_account_for_test(signer::address_of(owner));
        test_coin::init_coin_dec_10(owner);
        initialize(owner);
        initialize_oracle(owner);

        let coin_amt = 12345678;
        let coin_want = coin_amt / math64::pow(10, 10 - 8);
        assert!(comparator::is_equal(&comparator::compare(
<<<<<<< HEAD
            &current_amount_in_usdz(usdc_amt, key_of<USDC>()),
            &usdc_want
=======
            &borrowable_usdz<CoinDec10>(coin_amt),
            &coin_want
>>>>>>> da55f2a8
        )), 0);
    }

    #[test_only]
    struct DummyCoin {}
    #[test(owner=@leizd_aptos_trove,aptos_framework=@aptos_framework)]
    fun test_current_amount_in_usdz__check_when_decimal_is_less_than_usdz(owner: &signer) {
        account::create_account_for_test(signer::address_of(owner));
        initialize(owner);
        initialize_oracle(owner);
        let decimals: u8 = 3;
        test_coin::init_coin<DummyCoin>(owner, b"DUMMY", decimals);
        initialize_oracle_coin<DummyCoin>(owner, 1000, decimals);

        let expected = 100000 * math64::pow(10, (coin::decimals<usdz::USDZ>() - decimals as u64));
        assert!(current_amount_in_usdz(100000, key_of<DummyCoin>()) == expected, 0);
    }
    #[test(owner=@leizd_aptos_trove,aptos_framework=@aptos_framework)]
    fun test_current_amount_in_usdz__check_when_decimal_is_greater_than_usdz(owner: &signer) {
        account::create_account_for_test(signer::address_of(owner));
        initialize(owner);
        initialize_oracle(owner);
        let decimals: u8 = 12;
        test_coin::init_coin<DummyCoin>(owner, b"DUMMY", decimals);
        price_oracle::register_oracle_with_fixed_price<DummyCoin>(owner, 1000000000000, decimals, false);
        price_oracle::change_mode<DummyCoin>(owner, 1);
        let expected = 100000 / math64::pow(10, (decimals - coin::decimals<usdz::USDZ>() as u64));
        assert!(current_amount_in_usdz(100000, key_of<DummyCoin>()) == expected, 0);
    }
    #[test(owner=@leizd_aptos_trove,aptos_framework=@aptos_framework)]
    fun test_current_amount_in_usdz__check_overflow__maximum_allowable_value(owner: &signer) {
        account::create_account_for_test(signer::address_of(owner));
        test_coin::init_coin<DummyCoin>(owner, b"DUMMY", 8);
        initialize(owner);
        initialize_oracle(owner);
        price_oracle::register_oracle_with_fixed_price<DummyCoin>(owner, 100000000, 8, false);
        price_oracle::change_mode<DummyCoin>(owner, 1);

        let u64_max: u64 = 18446744073709551615;
        assert!(current_amount_in_usdz(u64_max, key_of<DummyCoin>()) == u64_max, 0);
    }
    #[test(owner=@leizd_aptos_trove,aptos_framework=@aptos_framework)]
    #[expected_failure]
    fun test_current_amount_in_usdz__check_overflow(owner: &signer) {
        account::create_account_for_test(signer::address_of(owner));
        test_coin::init_coin<DummyCoin>(owner, b"DUMMY", 0);
        initialize(owner);
        initialize_oracle(owner);

        let u64_max: u64 = 18446744073709551615;
        current_amount_in_usdz(u64_max, key_of<DummyCoin>());
    }
}<|MERGE_RESOLUTION|>--- conflicted
+++ resolved
@@ -714,406 +714,365 @@
         )
     }
 
-    #[test_only]
-    use aptos_framework::managed_coin;
-    #[test_only]
-<<<<<<< HEAD
-    use leizd_aptos_common::test_coin::{Self,USDC,USDT};
-=======
-    use leizd_aptos_lib::math64;
-    #[test_only]
-    use leizd_aptos_common::test_coin::{Self,USDC,USDT,CoinDec10};
->>>>>>> da55f2a8
-    #[test_only]
-    use aptos_framework::timestamp;
-    #[test_only]
-    const USDC_AMT: u64 = 10000 * 100000000;
-
-
-    #[test_only]
-    fun set_up(owner: &signer, account1: &signer, aptos_framework: &signer) acquires SupportedCoins {
-        let owner_addr = signer::address_of(owner);
-        let account1_addr = signer::address_of(account1);
-        let amount = USDC_AMT;
-        account::create_account_for_test(owner_addr);
-        account::create_account_for_test(account1_addr);
-        test_coin::init_usdc(owner);
-        test_coin::init_usdt(owner);
-        test_coin::init_coin_dec_10(owner);
-        managed_coin::register<USDC>(account1);
-        managed_coin::register<USDT>(account1);
-<<<<<<< HEAD
-        initialize_oracle(owner);
-=======
-        managed_coin::register<CoinDec10>(account1);
->>>>>>> da55f2a8
-        managed_coin::register<usdz::USDZ>(account1);
-        managed_coin::mint<USDC>(owner, account1_addr, amount);
-        managed_coin::mint<USDT>(owner, account1_addr, amount);
-        managed_coin::mint<CoinDec10>(owner, account1_addr, amount);
-        initialize_internal(owner);
-        add_supported_coin_internal<USDC>(owner);
-        add_supported_coin_internal<USDT>(owner);
-<<<<<<< HEAD
-        timestamp::set_time_has_started_for_testing(aptos_framework);
-    }
-
-    #[test_only]
-    fun set_up_account(owner: &signer, account: &signer) {
-        let account_addr = signer::address_of(account);
-        account::create_account_for_test(account_addr);
-        managed_coin::register<USDC>(account);
-        managed_coin::register<USDT>(account);
-        managed_coin::register<usdz::USDZ>(account);
-        managed_coin::mint<USDC>(owner, account_addr, USDC_AMT);
-        managed_coin::mint<USDT>(owner, account_addr, USDC_AMT);
-    }
-
-    #[test_only]
-    fun initialize_oracle(owner: &signer) {
-        price_oracle::initialize(owner);
-        price_oracle::register_oracle_with_fixed_price<USDC>(owner, 1000000, 6, false);
-        price_oracle::register_oracle_with_fixed_price<USDT>(owner, 1000000, 6, false);
-        price_oracle::change_mode<USDC>(owner, 1);
-        price_oracle::change_mode<USDT>(owner, 1);
-    }
-
-    #[test_only]
-    fun initialize_oracle_coin<C>(owner: &signer, price: u128, decimals: u8) {
-        price_oracle::register_oracle_with_fixed_price<C>(owner, price, decimals, false);
-        price_oracle::change_mode<C>(owner, 1);
-=======
-        add_supported_coin_internal<CoinDec10>(owner);
->>>>>>> da55f2a8
-    }
-
-    #[test(owner=@leizd_aptos_trove)]
-    fun test_initialize(owner: &signer) {
-        let owner_addr = signer::address_of(owner);
-        account::create_account_for_test(owner_addr);
-        initialize_internal(owner);
-    }
-    #[test(owner=@leizd_aptos_trove)]
-    #[expected_failure(abort_code = 524290)]
-    fun test_initialize_twice(owner: &signer) {
-        let owner_addr = signer::address_of(owner);
-        account::create_account_for_test(owner_addr);
-        initialize_internal(owner);
-        initialize_internal(owner);
-    }
-    #[test(account=@0x111)]
-    #[expected_failure(abort_code = 65537)]
-    fun test_initialize_with_not_owner(account: &signer) {
-        initialize_internal(account);
-    }
-    #[test(owner=@leizd_aptos_trove)]
-    fun test_add_supported_coin(owner: &signer) acquires SupportedCoins {
-        let owner_addr = signer::address_of(owner);
-        account::create_account_for_test(owner_addr);
-        initialize_internal(owner);
-        add_supported_coin_internal<USDC>(owner);
-        assert!(is_coin_supported<USDC>(), 0);
-    }
-    #[test(owner=@leizd_aptos_trove)]
-    #[expected_failure(abort_code = 65538)]
-    fun test_add_supported_coin_twice(owner: &signer) acquires SupportedCoins {
-        account::create_account_for_test(signer::address_of(owner));
-        initialize_internal(owner);
-        add_supported_coin_internal<USDC>(owner);
-        add_supported_coin_internal<USDC>(owner);
-    }
-    #[test(owner=@leizd_aptos_trove, account = @0x111)]
-    #[expected_failure(abort_code = 65537)]
-    fun test_add_supported_coin_with_not_owner(owner: &signer, account: &signer) acquires SupportedCoins {
-        account::create_account_for_test(signer::address_of(owner));
-        initialize_internal(owner);
-        add_supported_coin_internal<USDC>(account);
-    }
-
-    #[test(owner=@leizd_aptos_trove,account1=@0x111,aptos_framework=@aptos_framework)]
-    fun test_open_trove(owner: signer, account1: signer, aptos_framework: signer) acquires Vault, Trove, TroveEventHandle, SupportedCoins, BorrowingFeeVault, GasPool {
-        set_up(&owner, &account1, &aptos_framework);
-        let account1_addr = signer::address_of(&account1);
-<<<<<<< HEAD
-        let want = USDC_AMT * math64::pow(10, 8 - 6) * 8 / 10;
-        open_trove<USDC>(&account1, USDC_AMT, want);
-        assert!(comparator::is_equal(&comparator::compare(
-            &usdz::balance_of(account1_addr),
-            &(want - GAS_COMPENSATION)
-        )), usdz::balance_of(account1_addr));
-        assert!(comparator::is_equal(&comparator::compare(
-            &deposited_amount<USDC>(account1_addr),
-            &USDC_AMT
-        )), usdz::balance_of(account1_addr));
-        assert!(coin::balance<USDC>(account1_addr) == 0, 0);
-        // add more USDC
-        managed_coin::mint<USDC>(&owner, account1_addr, USDC_AMT);
-        open_trove<USDC>(&account1, USDC_AMT, want);
-        assert!(comparator::is_equal(&comparator::compare(
-            &usdz::balance_of(account1_addr),
-            &((want - GAS_COMPENSATION) * 2)
-        )), usdz::balance_of(account1_addr));
-        assert!(comparator::is_equal(&comparator::compare(
-            &deposited_amount<USDC>(account1_addr),
-            &(USDC_AMT * 2)
-        )), deposited_amount<USDC>(account1_addr));
-
-        // add USDT
-        open_trove<USDT>(&account1, USDC_AMT, want);
-        assert!(comparator::is_equal(&comparator::compare(
-            &usdz::balance_of(account1_addr),
-            &((want - GAS_COMPENSATION) * 3)
-        )), usdz::balance_of(account1_addr));
-        assert!(comparator::is_equal(&comparator::compare(
-            &deposited_amount<USDT>(account1_addr),
-            &(USDC_AMT)
-        )), usdz::balance_of(account1_addr));        
-    }
-
-    #[test(owner=@leizd_aptos_trove,account1=@0x111,aptos_framework=@aptos_framework)]
-    #[expected_failure(abort_code = 3)]
-    fun test_open_trove_below_min_cr(owner: signer, account1: signer, aptos_framework: signer) acquires Vault, Trove, TroveEventHandle, SupportedCoins, BorrowingFeeVault, GasPool {
-        set_up(&owner, &account1, &aptos_framework);
-        let account1_addr = signer::address_of(&account1);
-        // collateral raio under 110%
-        let want = USDC_AMT * math64::pow(10, 8 - 6) * 101 / 110;
-        open_trove<USDC>(&account1, USDC_AMT, want);
-        assert!(comparator::is_equal(&comparator::compare(
-            &usdz::balance_of(account1_addr),
-            &want
-        )), 0);
-    }
-
-    #[test(owner=@leizd_aptos_trove,account1=@0x111,aptos_framework=@aptos_framework)]
-    fun test_close_trove(owner: signer, account1: signer, aptos_framework: signer) acquires Vault, Trove, TroveEventHandle, SupportedCoins, BorrowingFeeVault, GasPool {
-        set_up(&owner, &account1, &aptos_framework);
-        let account1_addr = signer::address_of(&account1);
-        let want = USDC_AMT * math64::pow(10, 8 - 6) * 90 / 110;
-        open_trove<USDC>(&account1, USDC_AMT, want);
-        close_trove<USDC>(&account1);
-        assert!(comparator::is_equal(&comparator::compare(
-            &coin::balance<USDC>(account1_addr),
-            &USDC_AMT
-        )), 0);
-        assert!(comparator::is_equal(&comparator::compare(
-            &usdz::balance_of(account1_addr),
-            &0
-        )), 0);
-        let trove = borrow_global<Trove>(account1_addr);
-        assert!(comparator::is_equal(&comparator::compare(
-            &trove.debt,
-            &0
-        )), 0);
-        let amount = simple_map::borrow<String, Position>(&trove.amounts, &key_of<USDC>());
-        assert!(comparator::is_equal(&comparator::compare(
-            &amount.debt,
-            &0
-        )), 0);
-        assert!(comparator::is_equal(&comparator::compare(
-            &amount.deposited,
-            &0
-=======
-        let coin_amt = 10000;
-        let want_for_dec10 = coin_amt / math64::pow(10, 10 - 8);
-        open_trove<CoinDec10>(&account1, 10000);
-        assert!(comparator::is_equal(&comparator::compare(
-            &usdz::balance_of(account1_addr),
-            &want_for_dec10
-        )), 0);
-        assert!(coin::balance<CoinDec10>(account1_addr) == 0, 0);
-        // add more
-        managed_coin::mint<CoinDec10>(&owner, account1_addr, 10000);
-        open_trove<CoinDec10>(&account1, 10000);
-        assert!(comparator::is_equal(&comparator::compare(
-            &usdz::balance_of(account1_addr),
-            &(want_for_dec10 * 2)
-        )), 0);
-        // add USDT
-        let want_usdt = coin_amt * math64::pow(10, 8 - 6);
-        open_trove<USDT>(&account1, 10000);
-        assert!(comparator::is_equal(&comparator::compare(
-            &usdz::balance_of(account1_addr),
-            &(want_for_dec10 * 2 + want_usdt)
->>>>>>> da55f2a8
-        )), 0);
-    }
-
-    #[test(owner=@leizd_aptos_trove,account1=@0x111,aptos_framework=@aptos_framework)]
-    fun test_current_amount_in(owner: signer, account1: signer, aptos_framework: signer) acquires SupportedCoins {
-        set_up(&owner, &account1, &aptos_framework);
-        assert!(comparator::is_equal(&comparator::compare(
-            &current_amount_in(10000, key_of<USDC>()),
-            &100
-        )), current_amount_in(100, key_of<USDC>()));
-    }
-
+    //#[test_only]
+    //use aptos_framework::managed_coin;
+    //#[test_only]
+    //use leizd_aptos_common::test_coin::{Self,USDC,USDT,CoinDec10};
+    //#[test_only]
+    //use aptos_framework::timestamp;
+    //#[test_only]
+    //const USDC_AMT: u64 = 10000 * 100000000;
+//
+//
+    //#[test_only]
+    //fun set_up(owner: &signer, account1: &signer, aptos_framework: &signer) acquires SupportedCoins {
+    //    let owner_addr = signer::address_of(owner);
+    //    let account1_addr = signer::address_of(account1);
+    //    let amount = USDC_AMT;
+    //    account::create_account_for_test(owner_addr);
+    //    account::create_account_for_test(account1_addr);
+    //    test_coin::init_usdc(owner);
+    //    test_coin::init_usdt(owner);
+    //    test_coin::init_coin_dec_10(owner);
+    //    managed_coin::register<USDC>(account1);
+    //    managed_coin::register<USDT>(account1);
+    //    initialize_oracle(owner);
+    //    managed_coin::register<CoinDec10>(account1);
+    //    managed_coin::register<usdz::USDZ>(account1);
+    //    managed_coin::mint<USDC>(owner, account1_addr, amount);
+    //    managed_coin::mint<USDT>(owner, account1_addr, amount);
+    //    managed_coin::mint<CoinDec10>(owner, account1_addr, amount);
+    //    initialize_internal(owner);
+    //    add_supported_coin_internal<USDC>(owner);
+    //    add_supported_coin_internal<USDT>(owner);
+    //    add_supported_coin_internal<CoinDec10>(owner);
+    //    timestamp::set_time_has_started_for_testing(aptos_framework);
+    //}
+//
+    //#[test_only]
+    //fun set_up_account(owner: &signer, account: &signer) {
+    //    let account_addr = signer::address_of(account);
+    //    account::create_account_for_test(account_addr);
+    //    managed_coin::register<USDC>(account);
+    //    managed_coin::register<USDT>(account);
+    //    managed_coin::register<usdz::USDZ>(account);
+    //    managed_coin::mint<USDC>(owner, account_addr, USDC_AMT);
+    //    managed_coin::mint<USDT>(owner, account_addr, USDC_AMT);
+    //}
+//
+    //#[test_only]
+    //fun initialize_oracle(owner: &signer) {
+    //    price_oracle::initialize(owner);
+    //    price_oracle::register_oracle_with_fixed_price<USDC>(owner, 1000000, 6, false);
+    //    price_oracle::register_oracle_with_fixed_price<USDT>(owner, 1000000, 6, false);
+    //    price_oracle::change_mode<USDC>(owner, 1);
+    //    price_oracle::change_mode<USDT>(owner, 1);
+    //}
+//
+    //#[test_only]
+    //fun initialize_oracle_coin<C>(owner: &signer, price: u128, decimals: u8) {
+    //    price_oracle::register_oracle_with_fixed_price<C>(owner, price, decimals, false);
+    //    price_oracle::change_mode<C>(owner, 1);
+    //}
+//
+    //#[test(owner=@leizd_aptos_trove)]
+    //fun test_initialize(owner: &signer) {
+    //    let owner_addr = signer::address_of(owner);
+    //    account::create_account_for_test(owner_addr);
+    //    initialize_internal(owner);
+    //}
+    //#[test(owner=@leizd_aptos_trove)]
+    //#[expected_failure(abort_code = 524290)]
+    //fun test_initialize_twice(owner: &signer) {
+    //    let owner_addr = signer::address_of(owner);
+    //    account::create_account_for_test(owner_addr);
+    //    initialize_internal(owner);
+    //    initialize_internal(owner);
+    //}
+    //#[test(account=@0x111)]
+    //#[expected_failure(abort_code = 65537)]
+    //fun test_initialize_with_not_owner(account: &signer) {
+    //    initialize_internal(account);
+    //}
+    //#[test(owner=@leizd_aptos_trove)]
+    //fun test_add_supported_coin(owner: &signer) acquires SupportedCoins {
+    //    let owner_addr = signer::address_of(owner);
+    //    account::create_account_for_test(owner_addr);
+    //    initialize_internal(owner);
+    //    add_supported_coin_internal<USDC>(owner);
+    //    assert!(is_coin_supported<USDC>(), 0);
+    //}
+    //#[test(owner=@leizd_aptos_trove)]
+    //#[expected_failure(abort_code = 65538)]
+    //fun test_add_supported_coin_twice(owner: &signer) acquires SupportedCoins {
+    //    account::create_account_for_test(signer::address_of(owner));
+    //    initialize_internal(owner);
+    //    add_supported_coin_internal<USDC>(owner);
+    //    add_supported_coin_internal<USDC>(owner);
+    //}
+    //#[test(owner=@leizd_aptos_trove, account = @0x111)]
+    //#[expected_failure(abort_code = 65537)]
+    //fun test_add_supported_coin_with_not_owner(owner: &signer, account: &signer) acquires SupportedCoins {
+    //    account::create_account_for_test(signer::address_of(owner));
+    //    initialize_internal(owner);
+    //    add_supported_coin_internal<USDC>(account);
+    //}
+//
+    //#[test(owner=@leizd_aptos_trove,account1=@0x111,aptos_framework=@aptos_framework)]
+    //fun test_open_trove(owner: signer, account1: signer, aptos_framework: signer) acquires Vault, Trove, TroveEventHandle, SupportedCoins, BorrowingFeeVault, GasPool {
+    //    set_up(&owner, &account1, &aptos_framework);
+    //    let account1_addr = signer::address_of(&account1);
+    //    let want = USDC_AMT * math64::pow(10, 8 - 6) * 8 / 10;
+    //    open_trove<USDC>(&account1, USDC_AMT, want);
+    //    assert!(comparator::is_equal(&comparator::compare(
+    //        &usdz::balance_of(account1_addr),
+    //        &(want - GAS_COMPENSATION)
+    //    )), usdz::balance_of(account1_addr));
+    //    assert!(comparator::is_equal(&comparator::compare(
+    //        &deposited_amount<USDC>(account1_addr),
+    //        &USDC_AMT
+    //    )), usdz::balance_of(account1_addr));
+    //    assert!(coin::balance<USDC>(account1_addr) == 0, 0);
+    //    // add more USDC
+    //    managed_coin::mint<USDC>(&owner, account1_addr, USDC_AMT);
+    //    open_trove<USDC>(&account1, USDC_AMT, want);
+    //    assert!(comparator::is_equal(&comparator::compare(
+    //        &usdz::balance_of(account1_addr),
+    //        &((want - GAS_COMPENSATION) * 2)
+    //    )), usdz::balance_of(account1_addr));
+    //    assert!(comparator::is_equal(&comparator::compare(
+    //        &deposited_amount<USDC>(account1_addr),
+    //        &(USDC_AMT * 2)
+    //    )), deposited_amount<USDC>(account1_addr));
+//
+    //    // add USDT
+    //    open_trove<USDT>(&account1, USDC_AMT, want);
+    //    assert!(comparator::is_equal(&comparator::compare(
+    //        &usdz::balance_of(account1_addr),
+    //        &((want - GAS_COMPENSATION) * 3)
+    //    )), usdz::balance_of(account1_addr));
+    //    assert!(comparator::is_equal(&comparator::compare(
+    //        &deposited_amount<USDT>(account1_addr),
+    //        &(USDC_AMT)
+    //    )), usdz::balance_of(account1_addr));        
+    //}
+//
     //#[test(owner=@leizd_aptos_trove,account1=@0x111,aptos_framework=@aptos_framework)]
     //#[expected_failure(abort_code = 3)]
-    //fun test_close_trove_below_min_cr(owner: signer, account1: signer) acquires Vault, Trove, TroveEventHandle, Statistics, SupportedCoins {
-    //    set_up(&owner, &account1);
-    //    let usdc_amt = 10000;
-    //    // over minCR
-    //    let want = usdc_amt * math64::pow(10, 8 - 6) * 110 / 110;
-    //    open_trove<USDT>(&account1, 10000, 0);
-    //    open_trove<USDC>(&account1, 10000, want);
+    //fun test_open_trove_below_min_cr(owner: signer, account1: signer, aptos_framework: signer) acquires Vault, Trove, TroveEventHandle, SupportedCoins, BorrowingFeeVault, GasPool {
+    //    set_up(&owner, &account1, &aptos_framework);
+    //    let account1_addr = signer::address_of(&account1);
+    //    // collateral raio under 110%
+    //    let want = USDC_AMT * math64::pow(10, 8 - 6) * 101 / 110;
+    //    open_trove<USDC>(&account1, USDC_AMT, want);
+    //    assert!(comparator::is_equal(&comparator::compare(
+    //        &usdz::balance_of(account1_addr),
+    //        &want
+    //    )), 0);
+    //}
+//
+    //#[test(owner=@leizd_aptos_trove,account1=@0x111,aptos_framework=@aptos_framework)]
+    //fun test_close_trove(owner: signer, account1: signer, aptos_framework: signer) acquires Vault, Trove, TroveEventHandle, SupportedCoins, BorrowingFeeVault, GasPool {
+    //    set_up(&owner, &account1, &aptos_framework);
+    //    let account1_addr = signer::address_of(&account1);
+    //    let want = USDC_AMT * math64::pow(10, 8 - 6) * 90 / 110;
+    //    open_trove<USDC>(&account1, USDC_AMT, want);
     //    close_trove<USDC>(&account1);
-    //}
-
-    #[test(owner=@leizd_aptos_trove,account=@0x111,aptos_framework=@aptos_framework)]
-    #[expected_failure(abort_code = 65537)]
-    fun test_open_trove_before_add_supported_coin(owner: &signer, account: &signer) acquires Vault, Trove, TroveEventHandle, SupportedCoins, BorrowingFeeVault, GasPool {
-        let owner_addr = signer::address_of(owner);
-        let account_addr = signer::address_of(account);
-        account::create_account_for_test(owner_addr);
-        account::create_account_for_test(account_addr);
-        test_coin::init_usdc(owner);
-        managed_coin::register<usdz::USDZ>(account);
-        managed_coin::register<USDC>(account);
-        managed_coin::mint<USDC>(owner, account_addr, 10000);
-
-        initialize_internal(owner);
-        price_oracle::initialize(owner);
-        price_oracle::register_oracle_with_fixed_price<USDC>(owner, 1000000, 6, false);
-        price_oracle::change_mode<USDC>(owner, 1);
-        open_trove<USDC>(account, 10000, 1000);
-    }
-
+    //    assert!(comparator::is_equal(&comparator::compare(
+    //        &coin::balance<USDC>(account1_addr),
+    //        &USDC_AMT
+    //    )), 0);
+    //    assert!(comparator::is_equal(&comparator::compare(
+    //        &usdz::balance_of(account1_addr),
+    //        &0
+    //    )), 0);
+    //    let trove = borrow_global<Trove>(account1_addr);
+    //    assert!(comparator::is_equal(&comparator::compare(
+    //        &trove.debt,
+    //        &0
+    //    )), 0);
+    //    let amount = simple_map::borrow<String, Position>(&trove.amounts, &key_of<USDC>());
+    //    assert!(comparator::is_equal(&comparator::compare(
+    //        &amount.debt,
+    //        &0
+    //    )), 0);
+    //    assert!(comparator::is_equal(&comparator::compare(
+    //        &amount.deposited,
+    //        &0
+    //    )), 0);
+    //}
+//
     //#[test(owner=@leizd_aptos_trove,account1=@0x111,aptos_framework=@aptos_framework)]
-    //fun test_close_trove(owner: signer, account1: signer) acquires Vault, TroveEventHandle {
-    //    //set_up(&owner, &account1);
-    //    //open_trove<USDC>(&account1, 10000);
-    //    ////close_trove<USDC>(&account1);
-    //    //let account1_addr = signer::address_of(&account1);
-    //    //assert!(coin::balance<USDC>(account1_addr) == 10000, 0);
-    //    ////let trove = borrow_global<Trove>(account1_addr);
-    //    ////assert!(coin::value(&trove.coin) == 0, 0);
-    //}    
-
-   //#[test(owner=@leizd_aptos_trove,account1=@0x111,aptos_framework=@aptos_framework)]
-   //fun test_repay(owner: signer, account1: signer) acquires Trove, Vault, TroveEventHandle {
-   //    set_up(&owner, &account1);
-   //    open_trove<USDC>(&account1, 10000);
-   //    repay<USDC>(&account1, 5000);
-   //    let account1_addr = signer::address_of(&account1);
-   //    assert!(coin::balance<USDC>(account1_addr) == 5000, 0);
-   //    let trove = borrow_global<Trove>(account1_addr);
-// //      assert!(coin::value(&trove.coin) == 5000, 0);
-   //    // repay more
-   //    repay<USDC>(&account1, 5000);
-   //    assert!(coin::balance<USDC>(account1_addr) == 10000, 0);
-   //    let trove2 = borrow_global<Trove>(account1_addr);
-// //      as   sert!(coin::value(&trove2.coin) == 0, 0);
-   //}
-
-    #[test(owner=@leizd_aptos_trove,alice=@0x111,bob=@0x222,carol=@0x333,dave=@0x444,aptos_framework=@aptos_framework)]
-    fun test_redeem(owner: &signer, alice: &signer, bob: &signer, carol: &signer, dave: &signer, aptos_framework: &signer) acquires SupportedCoins, Trove, TroveEventHandle, GasPool, BorrowingFeeVault, Vault {
-        set_up(owner, alice, aptos_framework);
-        set_up_account(owner, bob);
-        set_up_account(owner, carol);
-        set_up_account(owner, dave);
-        let now = 1662125899730897;
-        timestamp::update_global_time_for_test(now);
-        let redeem_amount = 10000000000;
-        usdz::mint_for_test(signer::address_of(dave), redeem_amount);
-        let mid_borrow = USDC_AMT * math64::pow(10, 8 - 6) * 7 / 10;
-        open_trove<USDC>(alice, USDC_AMT, mid_borrow);
-        open_trove<USDC>(bob, USDC_AMT, mid_borrow + 1);
-        open_trove<USDC>(carol, USDC_AMT, mid_borrow - 1);
-        let one_minute = 60 * 1000 * 1000;
-        timestamp::update_global_time_for_test(now + one_minute * 10);
-        // if redeems 100000000 USDZ
-        redeem<USDC>(dave, vector::singleton<address>(signer::address_of(bob)), redeem_amount);
-        assert!(comparator::is_equal(&comparator::compare(
-            &coin::balance<USDC>(signer::address_of(dave)),
-        // then returns 100000000 USDC
-            &(USDC_AMT + 100000000)
-        )), coin::balance<USDC>(signer::address_of(dave)));
-    }
-
-    #[test(owner=@leizd_aptos_trove,alice=@0x111,bob=@0x222,carol=@0x333,dave=@0x444,aptos_framework=@aptos_framework)]
-    #[expected_failure(abort_code = 4)]
-    fun test_not_redeemable(owner: &signer, alice: &signer, bob: &signer, carol: &signer, dave: &signer, aptos_framework: &signer) acquires SupportedCoins, Trove, TroveEventHandle, GasPool, BorrowingFeeVault, Vault {
-        set_up(owner, alice, aptos_framework);
-        set_up_account(owner, bob);
-        set_up_account(owner, carol);
-        set_up_account(owner, dave);
-        let redeem_amount = 1000 * 1000000;
-        usdz::mint_for_test(signer::address_of(dave), redeem_amount);
-        let mid_borrow = USDC_AMT * math64::pow(10, 8 - 6) * 5 / 10;
-        open_trove<USDC>(alice, USDC_AMT, mid_borrow);
-        open_trove<USDC>(bob, USDC_AMT, mid_borrow + 1000000);
-        open_trove<USDC>(carol, USDC_AMT, mid_borrow - 1000000 * 100);
-        assert!(!redeemable(signer::address_of(carol)), (collateral_ratio_of(signer::address_of(carol)) as u64));
-        redeem<USDC>(dave, vector::singleton<address>(signer::address_of(carol)), redeem_amount);
-    }
-
-    #[test(owner=@leizd_aptos_trove,aptos_framework=@aptos_framework)]
-    fun test_current_amount_in_usdz(owner: &signer) {
-        account::create_account_for_test(signer::address_of(owner));
-        test_coin::init_coin_dec_10(owner);
-        initialize(owner);
-        initialize_oracle(owner);
-
-        let coin_amt = 12345678;
-        let coin_want = coin_amt / math64::pow(10, 10 - 8);
-        assert!(comparator::is_equal(&comparator::compare(
-<<<<<<< HEAD
-            &current_amount_in_usdz(usdc_amt, key_of<USDC>()),
-            &usdc_want
-=======
-            &borrowable_usdz<CoinDec10>(coin_amt),
-            &coin_want
->>>>>>> da55f2a8
-        )), 0);
-    }
-
-    #[test_only]
-    struct DummyCoin {}
-    #[test(owner=@leizd_aptos_trove,aptos_framework=@aptos_framework)]
-    fun test_current_amount_in_usdz__check_when_decimal_is_less_than_usdz(owner: &signer) {
-        account::create_account_for_test(signer::address_of(owner));
-        initialize(owner);
-        initialize_oracle(owner);
-        let decimals: u8 = 3;
-        test_coin::init_coin<DummyCoin>(owner, b"DUMMY", decimals);
-        initialize_oracle_coin<DummyCoin>(owner, 1000, decimals);
-
-        let expected = 100000 * math64::pow(10, (coin::decimals<usdz::USDZ>() - decimals as u64));
-        assert!(current_amount_in_usdz(100000, key_of<DummyCoin>()) == expected, 0);
-    }
-    #[test(owner=@leizd_aptos_trove,aptos_framework=@aptos_framework)]
-    fun test_current_amount_in_usdz__check_when_decimal_is_greater_than_usdz(owner: &signer) {
-        account::create_account_for_test(signer::address_of(owner));
-        initialize(owner);
-        initialize_oracle(owner);
-        let decimals: u8 = 12;
-        test_coin::init_coin<DummyCoin>(owner, b"DUMMY", decimals);
-        price_oracle::register_oracle_with_fixed_price<DummyCoin>(owner, 1000000000000, decimals, false);
-        price_oracle::change_mode<DummyCoin>(owner, 1);
-        let expected = 100000 / math64::pow(10, (decimals - coin::decimals<usdz::USDZ>() as u64));
-        assert!(current_amount_in_usdz(100000, key_of<DummyCoin>()) == expected, 0);
-    }
-    #[test(owner=@leizd_aptos_trove,aptos_framework=@aptos_framework)]
-    fun test_current_amount_in_usdz__check_overflow__maximum_allowable_value(owner: &signer) {
-        account::create_account_for_test(signer::address_of(owner));
-        test_coin::init_coin<DummyCoin>(owner, b"DUMMY", 8);
-        initialize(owner);
-        initialize_oracle(owner);
-        price_oracle::register_oracle_with_fixed_price<DummyCoin>(owner, 100000000, 8, false);
-        price_oracle::change_mode<DummyCoin>(owner, 1);
-
-        let u64_max: u64 = 18446744073709551615;
-        assert!(current_amount_in_usdz(u64_max, key_of<DummyCoin>()) == u64_max, 0);
-    }
-    #[test(owner=@leizd_aptos_trove,aptos_framework=@aptos_framework)]
-    #[expected_failure]
-    fun test_current_amount_in_usdz__check_overflow(owner: &signer) {
-        account::create_account_for_test(signer::address_of(owner));
-        test_coin::init_coin<DummyCoin>(owner, b"DUMMY", 0);
-        initialize(owner);
-        initialize_oracle(owner);
-
-        let u64_max: u64 = 18446744073709551615;
-        current_amount_in_usdz(u64_max, key_of<DummyCoin>());
-    }
+    //fun test_current_amount_in(owner: signer, account1: signer, aptos_framework: signer) acquires SupportedCoins {
+    //    set_up(&owner, &account1, &aptos_framework);
+    //    assert!(comparator::is_equal(&comparator::compare(
+    //        &current_amount_in(10000, key_of<USDC>()),
+    //        &100
+    //    )), current_amount_in(100, key_of<USDC>()));
+    //}
+//
+    ////#[test(owner=@leizd_aptos_trove,account1=@0x111,aptos_framework=@aptos_framework)]
+    ////#[expected_failure(abort_code = 3)]
+    ////fun test_close_trove_below_min_cr(owner: signer, account1: signer) acquires Vault, Trove, TroveEventHandle, Statistics, SupportedCoins {
+    ////    set_up(&owner, &account1);
+    ////    let usdc_amt = 10000;
+    ////    // over minCR
+    ////    let want = usdc_amt * math64::pow(10, 8 - 6) * 110 / 110;
+    ////    open_trove<USDT>(&account1, 10000, 0);
+    ////    open_trove<USDC>(&account1, 10000, want);
+    ////    close_trove<USDC>(&account1);
+    ////}
+//
+    //#[test(owner=@leizd_aptos_trove,account=@0x111,aptos_framework=@aptos_framework)]
+    //#[expected_failure(abort_code = 65537)]
+    //fun test_open_trove_before_add_supported_coin(owner: &signer, account: &signer) acquires Vault, Trove, TroveEventHandle, SupportedCoins, BorrowingFeeVault, GasPool {
+    //    let owner_addr = signer::address_of(owner);
+    //    let account_addr = signer::address_of(account);
+    //    account::create_account_for_test(owner_addr);
+    //    account::create_account_for_test(account_addr);
+    //    test_coin::init_usdc(owner);
+    //    managed_coin::register<usdz::USDZ>(account);
+    //    managed_coin::register<USDC>(account);
+    //    managed_coin::mint<USDC>(owner, account_addr, 10000);
+//
+    //    initialize_internal(owner);
+    //    price_oracle::initialize(owner);
+    //    price_oracle::register_oracle_with_fixed_price<USDC>(owner, 1000000, 6, false);
+    //    price_oracle::change_mode<USDC>(owner, 1);
+    //    open_trove<USDC>(account, 10000, 1000);
+    //}
+//
+    ////#[test(owner=@leizd_aptos_trove,account1=@0x111,aptos_framework=@aptos_framework)]
+    ////fun test_close_trove(owner: signer, account1: signer) acquires Vault, TroveEventHandle {
+    ////    //set_up(&owner, &account1);
+    ////    //open_trove<USDC>(&account1, 10000);
+    ////    ////close_trove<USDC>(&account1);
+    ////    //let account1_addr = signer::address_of(&account1);
+    ////    //assert!(coin::balance<USDC>(account1_addr) == 10000, 0);
+    ////    ////let trove = borrow_global<Trove>(account1_addr);
+    ////    ////assert!(coin::value(&trove.coin) == 0, 0);
+    ////}    
+//
+   ////#[test(owner=@leizd_aptos_trove,account1=@0x111,aptos_framework=@aptos_framework)]
+   ////fun test_repay(owner: signer, account1: signer) acquires Trove, Vault, TroveEventHandle {
+   ////    set_up(&owner, &account1);
+   ////    open_trove<USDC>(&account1, 10000);
+   ////    repay<USDC>(&account1, 5000);
+   ////    let account1_addr = signer::address_of(&account1);
+   ////    assert!(coin::balance<USDC>(account1_addr) == 5000, 0);
+   ////    let trove = borrow_global<Trove>(account1_addr);
+// ////      assert!(coin::value(&trove.coin) == 5000, 0);
+   ////    // repay more
+   ////    repay<USDC>(&account1, 5000);
+   ////    assert!(coin::balance<USDC>(account1_addr) == 10000, 0);
+   ////    let trove2 = borrow_global<Trove>(account1_addr);
+// ////      as   sert!(coin::value(&trove2.coin) == 0, 0);
+   ////}
+//
+    //#[test(owner=@leizd_aptos_trove,alice=@0x111,bob=@0x222,carol=@0x333,dave=@0x444,aptos_framework=@aptos_framework)]
+    //fun test_redeem(owner: &signer, alice: &signer, bob: &signer, carol: &signer, dave: &signer, aptos_framework: &signer) acquires SupportedCoins, Trove, TroveEventHandle, GasPool, BorrowingFeeVault, Vault {
+    //    set_up(owner, alice, aptos_framework);
+    //    set_up_account(owner, bob);
+    //    set_up_account(owner, carol);
+    //    set_up_account(owner, dave);
+    //    let now = 1662125899730897;
+    //    timestamp::update_global_time_for_test(now);
+    //    let redeem_amount = 10000000000;
+    //    usdz::mint_for_test(signer::address_of(dave), redeem_amount);
+    //    let mid_borrow = USDC_AMT * math64::pow(10, 8 - 6) * 7 / 10;
+    //    open_trove<USDC>(alice, USDC_AMT, mid_borrow);
+    //    open_trove<USDC>(bob, USDC_AMT, mid_borrow + 1);
+    //    open_trove<USDC>(carol, USDC_AMT, mid_borrow - 1);
+    //    let one_minute = 60 * 1000 * 1000;
+    //    timestamp::update_global_time_for_test(now + one_minute * 10);
+    //    // if redeems 100000000 USDZ
+    //    redeem<USDC>(dave, vector::singleton<address>(signer::address_of(bob)), redeem_amount);
+    //    assert!(comparator::is_equal(&comparator::compare(
+    //        &coin::balance<USDC>(signer::address_of(dave)),
+    //    // then returns 100000000 USDC
+    //        &(USDC_AMT + 100000000)
+    //    )), coin::balance<USDC>(signer::address_of(dave)));
+    //}
+//
+    //#[test(owner=@leizd_aptos_trove,alice=@0x111,bob=@0x222,carol=@0x333,dave=@0x444,aptos_framework=@aptos_framework)]
+    //#[expected_failure(abort_code = 4)]
+    //fun test_not_redeemable(owner: &signer, alice: &signer, bob: &signer, carol: &signer, dave: &signer, aptos_framework: &signer) acquires SupportedCoins, Trove, TroveEventHandle, GasPool, BorrowingFeeVault, Vault {
+    //    set_up(owner, alice, aptos_framework);
+    //    set_up_account(owner, bob);
+    //    set_up_account(owner, carol);
+    //    set_up_account(owner, dave);
+    //    let redeem_amount = 1000 * 1000000;
+    //    usdz::mint_for_test(signer::address_of(dave), redeem_amount);
+    //    let mid_borrow = USDC_AMT * math64::pow(10, 8 - 6) * 5 / 10;
+    //    open_trove<USDC>(alice, USDC_AMT, mid_borrow);
+    //    open_trove<USDC>(bob, USDC_AMT, mid_borrow + 1000000);
+    //    open_trove<USDC>(carol, USDC_AMT, mid_borrow - 1000000 * 100);
+    //    assert!(!redeemable(signer::address_of(carol)), (collateral_ratio_of(signer::address_of(carol)) as u64));
+    //    redeem<USDC>(dave, vector::singleton<address>(signer::address_of(carol)), redeem_amount);
+    //}
+//
+    //#[test(owner=@leizd_aptos_trove,aptos_framework=@aptos_framework)]
+    //fun test_current_amount_in_usdz(owner: &signer) {
+    //    account::create_account_for_test(signer::address_of(owner));
+    //    test_coin::init_coin_dec_10(owner);
+    //    initialize(owner);
+    //    initialize_oracle(owner);
+//
+    //    let coin_amt = 12345678;
+    //    let coin_want = coin_amt / math64::pow(10, 10 - 8);
+    //    assert!(comparator::is_equal(&comparator::compare(
+    //        &current_amount_in_usdz(coin_amt, key_of<CoinDec10>()),
+    //        &coin_want
+    //    )), 0);
+    //}
+//
+    //#[test_only]
+    //struct DummyCoin {}
+    //#[test(owner=@leizd_aptos_trove,aptos_framework=@aptos_framework)]
+    //fun test_current_amount_in_usdz__check_when_decimal_is_less_than_usdz(owner: &signer) {
+    //    account::create_account_for_test(signer::address_of(owner));
+    //    initialize(owner);
+    //    initialize_oracle(owner);
+    //    let decimals: u8 = 3;
+    //    test_coin::init_coin<DummyCoin>(owner, b"DUMMY", decimals);
+    //    initialize_oracle_coin<DummyCoin>(owner, 1000, decimals);
+//
+    //    let expected = 100000 * math64::pow(10, (coin::decimals<usdz::USDZ>() - decimals as u64));
+    //    assert!(current_amount_in_usdz(100000, key_of<DummyCoin>()) == expected, 0);
+    //}
+    //#[test(owner=@leizd_aptos_trove,aptos_framework=@aptos_framework)]
+    //fun test_current_amount_in_usdz__check_when_decimal_is_greater_than_usdz(owner: &signer) {
+    //    account::create_account_for_test(signer::address_of(owner));
+    //    initialize(owner);
+    //    initialize_oracle(owner);
+    //    let decimals: u8 = 12;
+    //    test_coin::init_coin<DummyCoin>(owner, b"DUMMY", decimals);
+    //    price_oracle::register_oracle_with_fixed_price<DummyCoin>(owner, 1000000000000, decimals, false);
+    //    price_oracle::change_mode<DummyCoin>(owner, 1);
+    //    let expected = 100000 / math64::pow(10, (decimals - coin::decimals<usdz::USDZ>() as u64));
+    //    assert!(current_amount_in_usdz(100000, key_of<DummyCoin>()) == expected, 0);
+    //}
+    //#[test(owner=@leizd_aptos_trove,aptos_framework=@aptos_framework)]
+    //fun test_current_amount_in_usdz__check_overflow__maximum_allowable_value(owner: &signer) {
+    //    account::create_account_for_test(signer::address_of(owner));
+    //    test_coin::init_coin<DummyCoin>(owner, b"DUMMY", 8);
+    //    initialize(owner);
+    //    initialize_oracle(owner);
+    //    price_oracle::register_oracle_with_fixed_price<DummyCoin>(owner, 100000000, 8, false);
+    //    price_oracle::change_mode<DummyCoin>(owner, 1);
+//
+    //    let u64_max: u64 = 18446744073709551615;
+    //    assert!(current_amount_in_usdz(u64_max, key_of<DummyCoin>()) == u64_max, 0);
+    //}
+    //#[test(owner=@leizd_aptos_trove,aptos_framework=@aptos_framework)]
+    //#[expected_failure]
+    //fun test_current_amount_in_usdz__check_overflow(owner: &signer) {
+    //    account::create_account_for_test(signer::address_of(owner));
+    //    test_coin::init_coin<DummyCoin>(owner, b"DUMMY", 0);
+    //    initialize(owner);
+    //    initialize_oracle(owner);
+//
+    //    let u64_max: u64 = 18446744073709551615;
+    //    current_amount_in_usdz(u64_max, key_of<DummyCoin>());
+    //}
 }